--- conflicted
+++ resolved
@@ -71,12 +71,12 @@
 The package usually detects where your game is installed automatically. If it can't find your game
 or you have multiple installs, you can specify the path yourself. There's two ways to do that:
 
-* **Option 1: global game path (recommended).**  
+* **Option 1: global game path (recommended).**
   _This will apply to every project that uses the package._
 
   1. Get the full folder path containing the Stardew Valley executable.
   2. Create this file:
-  
+
      platform  | path
      --------- | ----
      Linux/Mac | `~/stardewvalley.targets`
@@ -94,7 +94,7 @@
 
   4. Replace `PATH_HERE` with your game path.
 
-* **Option 2: path in the project file.**  
+* **Option 2: path in the project file.**
   _You'll need to do this for each project that uses the package._
 
   1. Get the folder path containing the Stardew Valley `.exe` file.
@@ -158,7 +158,7 @@
 
 ## Code warnings
 ### Overview
-The NuGet package adds code warnings in Visual Studio specific to Stardew Valley. For example:  
+The NuGet package adds code warnings in Visual Studio specific to Stardew Valley. For example:
 ![](screenshots/code-analyzer-example.png)
 
 You can hide the warnings using the warning ID (shown under 'code' in the Error List). See...
@@ -228,15 +228,11 @@
 
 ## Release notes
 ### Upcoming release
-<<<<<<< HEAD
-* Dropped support for very old versions of SMAPI and Visual Studio.
-=======
 * Updated for SMAPI 3.0 and Stardew Valley 1.4.
 * If the project contains an `assets` folder, its contents are now included in the mod automatically.
 * Fixed `Newtonsoft.Json.pdb` included in release zips when Json.NET is referenced directly.
 * Fixed `<IgnoreModFilePatterns>` not working for `i18n` files.
 * Dropped support for older versions of SMAPI and Visual Studio.
->>>>>>> 6b9a61a1
 
 ### 2.2
 * Added support for SMAPI 2.8+ (still compatible with earlier versions).
