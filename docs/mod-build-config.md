<<<<<<< HEAD
The **mod build package** is an open-source NuGet package which automates the MSBuild configuration
for SMAPI mods.

The package...

* detects your game install path;
* adds the assembly references you need (with automatic support for Linux/Mac/Windows);
* packages the mod into your `Mods` folder when you rebuild the code (configurable);
* creates a release zip (configurable);
* configures Visual Studio to enable debugging into the code when the game is running (_Windows only_);
* adds C# analyzers to warn for Stardew Valley-specific issues.

## Contents
* [Install](#install)
* [Configure](#configure)
* [Code analysis warnings](#code-analysis-warnings)
* [Troubleshoot](#troubleshoot)
* [Release notes](#release-notes)

## Install
1. Create an empty library project.<br /><small>(For an existing project, remove references to `Microsoft.Xna.*`, `MonoGame`, Stardew Valley,
   `StardewModdingAPI`, and `xTile` instead.)</small>
2. Reference the [`Pathoschild.Stardew.ModBuildConfig` NuGet package](https://www.nuget.org/packages/Pathoschild.Stardew.ModBuildConfig).
3. [Write your code](https://stardewvalleywiki.com/Modding:Creating_a_SMAPI_mod).
4. Compile on any platform.

## Configure
### Deploy files into the `Mods` folder
Your mod is copied into the game's `Mods` folder when you rebuild the code, with a subfolder
matching the mod's project name. This includes the files set via [_Files included in the release_](#files-included-in-release)
below.

You can change the mod's folder name by adding this above the first `</PropertyGroup>` in your
`.csproj`:
```xml
<ModFolderName>YourModName</ModFolderName>
```

If you don't want to deploy the mod automatically, you can add this:
```xml
<EnableModDeploy>False</EnableModDeploy>
```

### Create release zip
A zip file is also created in the build output folder when you rebuild the code. This includes the
files set via [_Files included in the release_](#files-included-in-release) below, in the format
recommended for uploading to Nexus Mods or other sites.

You can change the zipped folder name (and zip name) by adding this above the first
`</PropertyGroup>` in your `.csproj`:
```xml
<ModFolderName>YourModName</ModFolderName>
```

You can change the folder path where the zip is created like this:
```xml
<ModZipPath>$(SolutionDir)\_releases</ModZipPath>
```

Finally, you can disable the zip creation with this:
```xml
<EnableModZip>False</EnableModZip>
```

Or only create it in release builds with this:
```xml
<EnableModZip Condition="$(Configuration) != 'Release'">False</EnableModZip>
```

### Game path
The package usually detects where your game is installed automatically. If it can't find your game
or you have multiple installs, you can specify the path yourself. There's two ways to do that:

* **Option 1: global game path (recommended).**
  _This will apply to every project that uses the package._

  1. Get the full folder path containing the Stardew Valley executable.
  2. Create this file:

     platform  | path
     --------- | ----
     Linux/Mac | `~/stardewvalley.targets`
     Windows   | `%USERPROFILE%\stardewvalley.targets`

  3. Save the file with this content:

     ```xml
     <Project xmlns="http://schemas.microsoft.com/developer/msbuild/2003">
        <PropertyGroup>
          <GamePath>PATH_HERE</GamePath>
        </PropertyGroup>
     </Project>
     ```

  4. Replace `PATH_HERE` with your game path.

* **Option 2: path in the project file.**
  _You'll need to do this for each project that uses the package._

  1. Get the folder path containing the Stardew Valley `.exe` file.
  2. Add this to your `.csproj` file under the `<Project` line:

     ```xml
     <PropertyGroup>
       <GamePath>PATH_HERE</GamePath>
     </PropertyGroup>
     ```

  3. Replace `PATH_HERE` with your custom game install path.

The configuration will check your custom path first, then fall back to the default paths (so it'll
still compile on a different computer).

You access the game path via `$(GamePath)` in MSBuild properties, if you need to reference another
file in the game folder.

### Files included in release
The package automatically considers these files to be part of your mod:

* the `manifest.json` in your project;
* the [`i18n` files](https://stardewvalleywiki.com/Modding:Translations)  in your project (if any);
* the `assets` folder in your project (if present);
* and any files in the build output folder.

To add custom files to the release, just [add them to the build output](https://stackoverflow.com/a/10828462/262123).
(If your project references another mod, make sure the reference is [_not_ marked 'copy local'](https://msdn.microsoft.com/en-us/library/t1zz5y8c(v=vs.100).aspx).)

To exclude a file from the release:
* Make sure it's not copied to the build output. (For a DLL, make sure the reference is [not marked 'copy local'](https://msdn.microsoft.com/en-us/library/t1zz5y8c(v=vs.100).aspx).) This doesn't apply to `manifest.json`,
  `assets`, or `i18n` which are copied regardless.)
* Or add this to your `.csproj` file under the `<Project` line:
  ```xml
  <IgnoreModFilePatterns>\.txt$, \.pdf$</IgnoreModFilePatterns>
  ```
  This is a comma-delimited list of regular expression patterns. If any pattern matches a file's
  relative path in your mod folder, that file won't be included. (This also works for `assets` and
  `i18n`.)

  Note that path delimiters are _not_ normalised in `<IgnoreFilePatterns>`. For crossplatform
  compatibility, format those like this:
  ```xml
  <IgnoreModFilePatterns>assets[/\\]paths.png</IgnoreModFilePatterns>
  ```

### Non-mod projects
You can use the package in non-mod projects too (e.g. unit tests or framework DLLs). You'll need to
disable deploying the mod and creating a release zip:

```xml
<EnableModDeploy>False</EnableModDeploy>
<EnableModZip>False</EnableModZip>
```

If this is for unit tests, you may need to copy the referenced DLLs into your build output too:
```xml
<CopyModReferencesToBuildOutput>True</CopyModReferencesToBuildOutput>
```

## Code warnings
### Overview
The NuGet package adds code warnings in Visual Studio specific to Stardew Valley. For example:
![](screenshots/code-analyzer-example.png)

You can hide the warnings using the warning ID (shown under 'code' in the Error List). See...
* [for specific code](https://docs.microsoft.com/en-us/dotnet/csharp/language-reference/preprocessor-directives/preprocessor-pragma-warning);
* for a method using this attribute:
  ```cs
  [System.Diagnostics.CodeAnalysis.SuppressMessage("SMAPI.CommonErrors", "AvoidNetField")]
  ```
* for an entire project:
  1. Expand the _References_ node for the project in Visual Studio.
  2. Right-click on _Analyzers_ and choose _Open Active Rule Set_.
  4. Expand _StardewModdingAPI.ModBuildConfig.Analyzer_ and uncheck the warnings you want to hide.

See below for help with each specific warning.

### Avoid implicit net field cast
Warning text:
> This implicitly converts '{{expression}}' from {{net type}} to {{other type}}, but
> {{net type}} has unintuitive implicit conversion rules. Consider comparing against the actual
> value instead to avoid bugs.

Stardew Valley uses net types (like `NetBool` and `NetInt`) to handle multiplayer sync. These types
can implicitly convert to their equivalent normal values (like `bool x = new NetBool()`), but their
conversion rules are unintuitive and error-prone. For example,
`item?.category == null && item?.category != null` can both be true at once, and
`building.indoors != null` can be true for a null value.

Suggested fix:
* Some net fields have an equivalent non-net property like `monster.Health` (`int`) instead of
  `monster.health` (`NetInt`). The package will add a separate [AvoidNetField](#avoid-net-field) warning for
  these. Use the suggested property instead.
* For a reference type (i.e. one that can contain `null`), you can use the `.Value` property:
  ```c#
  if (building.indoors.Value == null)
  ```
  Or convert the value before comparison:
  ```c#
  GameLocation indoors = building.indoors;
  if(indoors == null)
     // ...
  ```
* For a value type (i.e. one that can't contain `null`), check if the object is null (if applicable)
  and compare with `.Value`:
  ```cs
  if (item != null && item.category.Value == 0)
  ```

### Avoid net field
Warning text:
> '{{expression}}' is a {{net type}} field; consider using the {{property name}} property instead.

Your code accesses a net field, which has some unusual behavior (see [AvoidImplicitNetFieldCast](#avoid-implicit-net-field-cast)).
This field has an equivalent non-net property that avoids those issues.

Suggested fix: access the suggested property name instead.

### Avoid obsolete field
Warning text:
> The '{{old field}}' field is obsolete and should be replaced with '{{new field}}'.

Your code accesses a field which is obsolete or no longer works. Use the suggested field instead.

## Troubleshoot
### "Failed to find the game install path"
That error means the package couldn't find your game. You can specify the game path yourself; see
_[Game path](#game-path)_ above.

## Release notes
### Upcoming release
* Updated for SMAPI 3.0 and Stardew Valley 1.4.
* If the project contains an `assets` folder, its contents are now included in the mod automatically.
* Fixed `Newtonsoft.Json.pdb` included in release zips when Json.NET is referenced directly.
* Fixed `<IgnoreModFilePatterns>` not working for `i18n` files.
* Dropped support for older versions of SMAPI and Visual Studio.

### 2.2
* Added support for SMAPI 2.8+ (still compatible with earlier versions).
* Added default game paths for 32-bit Windows.
* Fixed valid manifests marked invalid in some cases.

### 2.1
* Added support for Stardew Valley 1.3.
* Added support for non-mod projects.
* Added C# analyzers to warn about implicit conversions of Netcode fields in Stardew Valley 1.3.
* Added option to ignore files by regex pattern.
* Added reference to new SMAPI DLL.
* Fixed some game paths not detected by NuGet package.

### 2.0.2
* Fixed compatibility issue on Linux.

### 2.0.1
* Fixed mod deploy failing to create subfolders if they don't already exist.

### 2.0
* Added: mods are now copied into the `Mods` folder automatically (configurable).
* Added: release zips are now created automatically in your build output folder (configurable).
* Added: mod deploy and release zips now exclude Json.NET automatically, since it's provided by SMAPI.
* Added mod's version to release zip filename.
* Improved errors to simplify troubleshooting.
* Fixed release zip not having a mod folder.
* Fixed release zip failing if mod name contains characters that aren't valid in a filename.

### 1.7.1
* Fixed issue where i18n folders were flattened.
* The manifest/i18n files in the project now take precedence over those in the build output if both
  are present.

### 1.7
* Added option to create release zips on build.
* Added reference to XNA's XACT library for audio-related mods.

### 1.6
* Added support for deploying mod files into `Mods` automatically.
* Added a build error if a game folder is found, but doesn't contain Stardew Valley or SMAPI.

### 1.5
* Added support for setting a custom game path globally.
* Added default GOG path on Mac.

### 1.4
* Fixed detection of non-default game paths on 32-bit Windows.
* Removed support for SilVerPLuM (discontinued).
* Removed support for overriding the target platform (no longer needed since SMAPI crossplatforms
  mods automatically).

### 1.3
* Added support for non-default game paths on Windows.

### 1.2
* Exclude game binaries from mod build output.

### 1.1
* Added support for overriding the target platform.

### 1.0
* Initial release.
* Added support for detecting the game path automatically.
* Added support for injecting XNA/MonoGame references automatically based on the OS.
* Added support for mod builders like SilVerPLuM.
=======
[Documentation moved](technical/mod-package.md).
>>>>>>> a4a05305
<|MERGE_RESOLUTION|>--- conflicted
+++ resolved
@@ -1,305 +1 @@
-<<<<<<< HEAD
-The **mod build package** is an open-source NuGet package which automates the MSBuild configuration
-for SMAPI mods.
-
-The package...
-
-* detects your game install path;
-* adds the assembly references you need (with automatic support for Linux/Mac/Windows);
-* packages the mod into your `Mods` folder when you rebuild the code (configurable);
-* creates a release zip (configurable);
-* configures Visual Studio to enable debugging into the code when the game is running (_Windows only_);
-* adds C# analyzers to warn for Stardew Valley-specific issues.
-
-## Contents
-* [Install](#install)
-* [Configure](#configure)
-* [Code analysis warnings](#code-analysis-warnings)
-* [Troubleshoot](#troubleshoot)
-* [Release notes](#release-notes)
-
-## Install
-1. Create an empty library project.<br /><small>(For an existing project, remove references to `Microsoft.Xna.*`, `MonoGame`, Stardew Valley,
-   `StardewModdingAPI`, and `xTile` instead.)</small>
-2. Reference the [`Pathoschild.Stardew.ModBuildConfig` NuGet package](https://www.nuget.org/packages/Pathoschild.Stardew.ModBuildConfig).
-3. [Write your code](https://stardewvalleywiki.com/Modding:Creating_a_SMAPI_mod).
-4. Compile on any platform.
-
-## Configure
-### Deploy files into the `Mods` folder
-Your mod is copied into the game's `Mods` folder when you rebuild the code, with a subfolder
-matching the mod's project name. This includes the files set via [_Files included in the release_](#files-included-in-release)
-below.
-
-You can change the mod's folder name by adding this above the first `</PropertyGroup>` in your
-`.csproj`:
-```xml
-<ModFolderName>YourModName</ModFolderName>
-```
-
-If you don't want to deploy the mod automatically, you can add this:
-```xml
-<EnableModDeploy>False</EnableModDeploy>
-```
-
-### Create release zip
-A zip file is also created in the build output folder when you rebuild the code. This includes the
-files set via [_Files included in the release_](#files-included-in-release) below, in the format
-recommended for uploading to Nexus Mods or other sites.
-
-You can change the zipped folder name (and zip name) by adding this above the first
-`</PropertyGroup>` in your `.csproj`:
-```xml
-<ModFolderName>YourModName</ModFolderName>
-```
-
-You can change the folder path where the zip is created like this:
-```xml
-<ModZipPath>$(SolutionDir)\_releases</ModZipPath>
-```
-
-Finally, you can disable the zip creation with this:
-```xml
-<EnableModZip>False</EnableModZip>
-```
-
-Or only create it in release builds with this:
-```xml
-<EnableModZip Condition="$(Configuration) != 'Release'">False</EnableModZip>
-```
-
-### Game path
-The package usually detects where your game is installed automatically. If it can't find your game
-or you have multiple installs, you can specify the path yourself. There's two ways to do that:
-
-* **Option 1: global game path (recommended).**
-  _This will apply to every project that uses the package._
-
-  1. Get the full folder path containing the Stardew Valley executable.
-  2. Create this file:
-
-     platform  | path
-     --------- | ----
-     Linux/Mac | `~/stardewvalley.targets`
-     Windows   | `%USERPROFILE%\stardewvalley.targets`
-
-  3. Save the file with this content:
-
-     ```xml
-     <Project xmlns="http://schemas.microsoft.com/developer/msbuild/2003">
-        <PropertyGroup>
-          <GamePath>PATH_HERE</GamePath>
-        </PropertyGroup>
-     </Project>
-     ```
-
-  4. Replace `PATH_HERE` with your game path.
-
-* **Option 2: path in the project file.**
-  _You'll need to do this for each project that uses the package._
-
-  1. Get the folder path containing the Stardew Valley `.exe` file.
-  2. Add this to your `.csproj` file under the `<Project` line:
-
-     ```xml
-     <PropertyGroup>
-       <GamePath>PATH_HERE</GamePath>
-     </PropertyGroup>
-     ```
-
-  3. Replace `PATH_HERE` with your custom game install path.
-
-The configuration will check your custom path first, then fall back to the default paths (so it'll
-still compile on a different computer).
-
-You access the game path via `$(GamePath)` in MSBuild properties, if you need to reference another
-file in the game folder.
-
-### Files included in release
-The package automatically considers these files to be part of your mod:
-
-* the `manifest.json` in your project;
-* the [`i18n` files](https://stardewvalleywiki.com/Modding:Translations)  in your project (if any);
-* the `assets` folder in your project (if present);
-* and any files in the build output folder.
-
-To add custom files to the release, just [add them to the build output](https://stackoverflow.com/a/10828462/262123).
-(If your project references another mod, make sure the reference is [_not_ marked 'copy local'](https://msdn.microsoft.com/en-us/library/t1zz5y8c(v=vs.100).aspx).)
-
-To exclude a file from the release:
-* Make sure it's not copied to the build output. (For a DLL, make sure the reference is [not marked 'copy local'](https://msdn.microsoft.com/en-us/library/t1zz5y8c(v=vs.100).aspx).) This doesn't apply to `manifest.json`,
-  `assets`, or `i18n` which are copied regardless.)
-* Or add this to your `.csproj` file under the `<Project` line:
-  ```xml
-  <IgnoreModFilePatterns>\.txt$, \.pdf$</IgnoreModFilePatterns>
-  ```
-  This is a comma-delimited list of regular expression patterns. If any pattern matches a file's
-  relative path in your mod folder, that file won't be included. (This also works for `assets` and
-  `i18n`.)
-
-  Note that path delimiters are _not_ normalised in `<IgnoreFilePatterns>`. For crossplatform
-  compatibility, format those like this:
-  ```xml
-  <IgnoreModFilePatterns>assets[/\\]paths.png</IgnoreModFilePatterns>
-  ```
-
-### Non-mod projects
-You can use the package in non-mod projects too (e.g. unit tests or framework DLLs). You'll need to
-disable deploying the mod and creating a release zip:
-
-```xml
-<EnableModDeploy>False</EnableModDeploy>
-<EnableModZip>False</EnableModZip>
-```
-
-If this is for unit tests, you may need to copy the referenced DLLs into your build output too:
-```xml
-<CopyModReferencesToBuildOutput>True</CopyModReferencesToBuildOutput>
-```
-
-## Code warnings
-### Overview
-The NuGet package adds code warnings in Visual Studio specific to Stardew Valley. For example:
-![](screenshots/code-analyzer-example.png)
-
-You can hide the warnings using the warning ID (shown under 'code' in the Error List). See...
-* [for specific code](https://docs.microsoft.com/en-us/dotnet/csharp/language-reference/preprocessor-directives/preprocessor-pragma-warning);
-* for a method using this attribute:
-  ```cs
-  [System.Diagnostics.CodeAnalysis.SuppressMessage("SMAPI.CommonErrors", "AvoidNetField")]
-  ```
-* for an entire project:
-  1. Expand the _References_ node for the project in Visual Studio.
-  2. Right-click on _Analyzers_ and choose _Open Active Rule Set_.
-  4. Expand _StardewModdingAPI.ModBuildConfig.Analyzer_ and uncheck the warnings you want to hide.
-
-See below for help with each specific warning.
-
-### Avoid implicit net field cast
-Warning text:
-> This implicitly converts '{{expression}}' from {{net type}} to {{other type}}, but
-> {{net type}} has unintuitive implicit conversion rules. Consider comparing against the actual
-> value instead to avoid bugs.
-
-Stardew Valley uses net types (like `NetBool` and `NetInt`) to handle multiplayer sync. These types
-can implicitly convert to their equivalent normal values (like `bool x = new NetBool()`), but their
-conversion rules are unintuitive and error-prone. For example,
-`item?.category == null && item?.category != null` can both be true at once, and
-`building.indoors != null` can be true for a null value.
-
-Suggested fix:
-* Some net fields have an equivalent non-net property like `monster.Health` (`int`) instead of
-  `monster.health` (`NetInt`). The package will add a separate [AvoidNetField](#avoid-net-field) warning for
-  these. Use the suggested property instead.
-* For a reference type (i.e. one that can contain `null`), you can use the `.Value` property:
-  ```c#
-  if (building.indoors.Value == null)
-  ```
-  Or convert the value before comparison:
-  ```c#
-  GameLocation indoors = building.indoors;
-  if(indoors == null)
-     // ...
-  ```
-* For a value type (i.e. one that can't contain `null`), check if the object is null (if applicable)
-  and compare with `.Value`:
-  ```cs
-  if (item != null && item.category.Value == 0)
-  ```
-
-### Avoid net field
-Warning text:
-> '{{expression}}' is a {{net type}} field; consider using the {{property name}} property instead.
-
-Your code accesses a net field, which has some unusual behavior (see [AvoidImplicitNetFieldCast](#avoid-implicit-net-field-cast)).
-This field has an equivalent non-net property that avoids those issues.
-
-Suggested fix: access the suggested property name instead.
-
-### Avoid obsolete field
-Warning text:
-> The '{{old field}}' field is obsolete and should be replaced with '{{new field}}'.
-
-Your code accesses a field which is obsolete or no longer works. Use the suggested field instead.
-
-## Troubleshoot
-### "Failed to find the game install path"
-That error means the package couldn't find your game. You can specify the game path yourself; see
-_[Game path](#game-path)_ above.
-
-## Release notes
-### Upcoming release
-* Updated for SMAPI 3.0 and Stardew Valley 1.4.
-* If the project contains an `assets` folder, its contents are now included in the mod automatically.
-* Fixed `Newtonsoft.Json.pdb` included in release zips when Json.NET is referenced directly.
-* Fixed `<IgnoreModFilePatterns>` not working for `i18n` files.
-* Dropped support for older versions of SMAPI and Visual Studio.
-
-### 2.2
-* Added support for SMAPI 2.8+ (still compatible with earlier versions).
-* Added default game paths for 32-bit Windows.
-* Fixed valid manifests marked invalid in some cases.
-
-### 2.1
-* Added support for Stardew Valley 1.3.
-* Added support for non-mod projects.
-* Added C# analyzers to warn about implicit conversions of Netcode fields in Stardew Valley 1.3.
-* Added option to ignore files by regex pattern.
-* Added reference to new SMAPI DLL.
-* Fixed some game paths not detected by NuGet package.
-
-### 2.0.2
-* Fixed compatibility issue on Linux.
-
-### 2.0.1
-* Fixed mod deploy failing to create subfolders if they don't already exist.
-
-### 2.0
-* Added: mods are now copied into the `Mods` folder automatically (configurable).
-* Added: release zips are now created automatically in your build output folder (configurable).
-* Added: mod deploy and release zips now exclude Json.NET automatically, since it's provided by SMAPI.
-* Added mod's version to release zip filename.
-* Improved errors to simplify troubleshooting.
-* Fixed release zip not having a mod folder.
-* Fixed release zip failing if mod name contains characters that aren't valid in a filename.
-
-### 1.7.1
-* Fixed issue where i18n folders were flattened.
-* The manifest/i18n files in the project now take precedence over those in the build output if both
-  are present.
-
-### 1.7
-* Added option to create release zips on build.
-* Added reference to XNA's XACT library for audio-related mods.
-
-### 1.6
-* Added support for deploying mod files into `Mods` automatically.
-* Added a build error if a game folder is found, but doesn't contain Stardew Valley or SMAPI.
-
-### 1.5
-* Added support for setting a custom game path globally.
-* Added default GOG path on Mac.
-
-### 1.4
-* Fixed detection of non-default game paths on 32-bit Windows.
-* Removed support for SilVerPLuM (discontinued).
-* Removed support for overriding the target platform (no longer needed since SMAPI crossplatforms
-  mods automatically).
-
-### 1.3
-* Added support for non-default game paths on Windows.
-
-### 1.2
-* Exclude game binaries from mod build output.
-
-### 1.1
-* Added support for overriding the target platform.
-
-### 1.0
-* Initial release.
-* Added support for detecting the game path automatically.
-* Added support for injecting XNA/MonoGame references automatically based on the OS.
-* Added support for mod builders like SilVerPLuM.
-=======
-[Documentation moved](technical/mod-package.md).
->>>>>>> a4a05305
+[Documentation moved](technical/mod-package.md).