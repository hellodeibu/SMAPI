--- conflicted
+++ resolved
@@ -41,29 +41,18 @@
    something goes wrong. (Via the bundled SaveBackup mod.)_
 
 ## Documentation
-<<<<<<< HEAD
-Have questions? Come [chat on Discord](https://stardewvalleywiki.com/Modding:Community) with SMAPI
-=======
 Have questions? Come [ask the community](https://smapi.io/community) to get help from SMAPI
->>>>>>> d9a9cef1
 developers and other modders!
 
 ### For players
 * [Player guide](https://stardewvalleywiki.com/Modding:Player_Guide)
 
 ### For modders
-<<<<<<< HEAD
-* [Modding documentation](https://stardewvalleywiki.com/Modding:Index)
-=======
 * [Modding documentation](https://smapi.io/docs)
->>>>>>> d9a9cef1
 * [Mod build configuration](technical/mod-package.md)
 * [Release notes](release-notes.md)
 
 ### For SMAPI developers
-<<<<<<< HEAD
-* [Technical docs](technical/smapi.md)
-=======
 * [Technical docs](technical/smapi.md)
 
 ## Translating SMAPI
@@ -84,5 +73,4 @@
 Portuguese | ✓ [fully translated](../src/SMAPI/i18n/pt.json)
 Russian    | ✓ [fully translated](../src/SMAPI/i18n/ru.json)
 Spanish    | ✓ [fully translated](../src/SMAPI/i18n/es.json)
-Turkish    | ✓ [fully translated](../src/SMAPI/i18n/tr.json)
->>>>>>> d9a9cef1
+Turkish    | ✓ [fully translated](../src/SMAPI/i18n/tr.json)