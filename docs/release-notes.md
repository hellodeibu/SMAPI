--- conflicted
+++ resolved
@@ -1,6 +1,5 @@
 # Release notes
 
-<<<<<<< HEAD
 ## 3.0 (upcoming release)
 These changes have not been released yet.
 
@@ -15,13 +14,12 @@
   * `this.Monitor.Log` now defaults to the `Trace` log level instead of `Debug`.
   * Dropped support for all deprecated APIs.
   * Updated to Json.NET 12.0.1.
-=======
+
 ## 2.11.2-deibu
 Released 9 June 2019 for Stardew Valley 1.3.36.
 
 * For players & modders:
   * Added --no-interactive startup mode that disables interaction in SMAPI's terminal.
->>>>>>> d3b27928
 
 ## 2.11.2
 Released 22 April 2019 for Stardew Valley 1.3.36.
