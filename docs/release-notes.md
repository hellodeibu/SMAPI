# Release notes
<<<<<<< HEAD
## 3.0 (upcoming release)
These changes have not been released yet.

* For players:
  * SMAPI now prevents invalid items from breaking menus on hover.
  * Fixed Save Backup not pruning old backups if they're uncompressed.
  * Fixed issues when a farmhand reconnects before the game notices they're disconnected.
  * Fixed 'received message' logs shown in non-developer mode.

* For modders:
  * Added `IContentPack.HasFile` method.
  * `this.Monitor.Log` now defaults to the `Trace` log level instead of `Debug`.
  * Dropped support for all deprecated APIs.
  * Updated to Json.NET 12.0.1.
=======
## 2.11.2
Released 22 April 2019 for Stardew Valley 1.3.36.

* For players:
  * Fixed error when a custom map references certain vanilla tilesheets on MacOS.
  * Fixed compatibility with Arch Linux.
>>>>>>> e22a5421

## 2.11.1
Released 17 March 2019 for Stardew Valley 1.3.36.

* For players:
  * Added crops option to `world_clear` console command.
  * Prepared compatibility check for Stardew Valley 1.4.
  * Updated mod compatibility list.
  * Fixed `world_clear` console command removing chests edited to have a debris name.

* For modders:
  * Added support for suppressing false-positive warnings in rare cases.

* For the web UI:
  * The log parser now collapses redundant sections by default.
  * Fixed log parser column resize bug.

## 2.11
Released 01 March 2019 for Stardew Valley 1.3.36.

* For players:
  * Updated for Stardew Valley 1.3.36.

* For modders:
  * Bumped all deprecation levels to _pending removal_.

* For the web UI:
  * The log parser now shows available updates in a section at the top.
  * The mod compatibility page now crosses out mod links if they're outdated to avoid confusion.
  * Fixed smapi.io linking to an archived download in rare cases.

## 2.10.2
Released 09 January 2019 for Stardew Valley 1.3.32–33.

* For players:
  * SMAPI now keeps the first save backup created for the day, instead of the last one.
  * Fixed save backup for some Linux/Mac players. (When compression isn't available, SMAPI will now create uncompressed backups instead.)
  * Fixed some common dependencies not linking to the mod page in 'missing mod' errors.
  * Fixed 'unknown mod' deprecation warnings showing a stack trace when developers mode not enabled.
  * Fixed 'unknown mod' deprecation warnings when they occur in the Mod constructor.
  * Fixed confusing error message when using SMAPI 2.10._x_ with Stardew Valley 1.3.35+.
  * Tweaked XNB mod message for clarity.
  * Updated compatibility list.

* For the web UI:
  * Added beta status filter to compatibility list.
  * Fixed broken ModDrop links in the compatibility list.

* For modders:
  * Asset changes are now propagated into the parsed save being loaded if applicable.
  * Added locale to context trace logs.
  * Fixed error loading custom map tilesheets in some cases.
  * Fixed error when swapping maps mid-session for a location with interior doors.
  * Fixed `Constants.SaveFolderName` and `CurrentSavePath` not available during early load stages when using `Specialised.LoadStageChanged` event.
  * Fixed `LoadStage.SaveParsed` raised before the parsed save data is available.
  * Fixed 'unknown mod' deprecation warnings showing the wrong stack trace.
  * Fixed `e.Cursor` in input events showing wrong grab tile when player using a controller moves without moving the viewpoint.
  * Fixed incorrect 'bypassed safety checks' warning for mods using the new `Specialised.LoadStageChanged` event in 2.10.
  * Deprecated `EntryDll` values whose capitalisation don't match the actual file. (This works on Windows, but causes errors for Linux/Mac players.)

## 2.10.1
Released 30 December 2018 for Stardew Valley 1.3.32–33.

* For players:
  * Fixed some mod integrations not working correctly in SMAPI 2.10.

## 2.10
Released 29 December 2018 for Stardew Valley 1.3.32–33.

* For players:
  * Added `world_clear` console command to remove spawned or placed entities.
  * Minor performance improvements.
  * Tweaked installer to reduce antivirus false positives.

* For modders:
  * Added [events](https://stardewvalleywiki.com/Modding:Modder_Guide/APIs/Events): `GameLoop.OneSecondUpdateTicking`, `GameLoop.OneSecondUpdateTicked`, and `Specialised.LoadStageChanged`.
  * Added `e.IsCurrentLocation` event arg to `World` events.
  * You can now use `helper.Data.Read/WriteSaveData` as soon as the save is loaded (instead of once the world is initialised).
  * Increased deprecation levels to _info_ for the upcoming SMAPI 3.0.

* For the web UI:
  * Reduced mod compatibility list's cache time.

## 2.9.3
Released 16 December 2018 for Stardew Valley 1.3.32.

* For players:
  * Fixed errors hovering items in some cases with SMAPI 2.9.2.
  * Fixed some multiplayer features broken when a farmhand returns to title and rejoins.

## 2.9.2
Released 16 December 2018 for Stardew Valley 1.3.32.

* For players:
  * SMAPI now prevents invalid items from crashing the game on hover.
  * Fixed some multiplayer features broken when connecting via Steam friends.
  * Fixed cryptic error message when the game isn't installed correctly.
  * Fixed error when a mod makes invalid changes to an NPC schedule.
  * Fixed game launch errors logged as `SMAPI` instead of `game`.
  * Fixed Windows installer adding unneeded Unix launcher to game folder.

* For modders:
  * Moved content pack methods into a new [content pack API](https://stardewvalleywiki.com/Modding:Modder_Guide/APIs/Content_Packs).
  * Fixed invalid NPC data propagated when a mod changes NPC dispositions.
  * Fixed `Display.RenderedWorld` event broken in SMAPI 2.9.1.
  * **Deprecations:**
    * The `assetData.AsDictionary<TKey, TValue>().Set` methods are now deprecated. Mods should access the `Data` property directly instead.
    * The content pack methods directly on `helper` are now deprecated. Mods should use `helper.ContentPacks` instead.

* For SMAPI developers:
  * Added SMAPI 3.0 readiness to mod API data.

## 2.9.1
Released 07 December 2018 for Stardew Valley 1.3.32.

* For players:
  * Fixed crash in SMAPI 2.9 when constructing certain buildings.
  * Fixed error when a map asset is reloaded in rare cases.

## 2.9
Released 07 December 2018 for Stardew Valley 1.3.32.

* For players:
  * Added support for ModDrop in update checks and the mod compatibility list.
  * Added friendly error for Steam players when Steam isn't loaded.
  * Fixed cryptic error when running the installer from inside a zip file on Windows.
  * Fixed error when leaving and rejoining a multiplayer server in the same session.
  * Fixed empty "mods with warnings" list in some cases due to hidden warnings.
  * Fixed Console Commands' handling of tool upgrade levels for item commands.

* For modders:
  * Added ModDrop update keys (see [docs](https://stardewvalleywiki.com/Modding:Modder_Guide/APIs/Manifest#Update_checks)).
  * Added `IsLocalPlayer` to new player events.
  * Added `helper.CreateTemporaryContentPack` to replace the deprecated `CreateTransitionalContentPack`.
  * Reloading a map asset will now update affected locations.
  * Reloading the `Data\NPCDispositions` asset will now update affected NPCs.
  * Disabled trace messages related to paranoid mode when it's disabled.
  * Fixed world events like `ObjectListChanged` not working in the mines.
  * Fixed some map tilesheets not editable if not playing in English.
  * Fixed newlines in manifest fields not being ignored.
  * Fixed `Display.RenderedWorld` event invoked after overlays are rendered.
  * **Deprecations:**
    * All static events are deprecated and will be removed in SMAPI 3.0. Mods should use the new event system available through `helper.Events` instead; see [_migrate to SMAPI 3.0_](https://stardewvalleywiki.com/Modding:Migrate_to_SMAPI_3.0) for details.

* For the web UI:
  * Added stats to compatibility list.
  * Fixed compatibility list showing beta header when there's no beta in progress.

## 2.8.2
Released 19 November 2018 for Stardew Valley 1.3.32.

* Fixed game crash in MacOS with SMAPI 2.8.

## 2.8.1
Released 19 November 2018 for Stardew Valley 1.3.32.

* Fixed installer error on Windows with SMAPI 2.8.

## 2.8
Released 19 November 2018 for Stardew Valley 1.3.32.

* For players:
  * Reorganised SMAPI files:
    * Moved most SMAPI files into a `smapi-internal` subfolder (so your game folder is less messy).
    * Moved save backups into a `save-backups` subfolder (so they're easier to find).
    * Simplified the installer files to avoid confusion.
  * Added support for organising mods into subfolders.
  * Added support for [ignoring mod folders](https://stardewvalleywiki.com/Modding:Player_Guide/Getting_Started#Install_mods).
  * Update checks now work even for mods without update keys in most cases.
  * SMAPI now prevents a crash caused by mods adding dialogue the game can't parse.
  * SMAPI now recommends a compatible SMAPI version if you have an older game version.
  * Improved various error messages to be more clear and intuitive.
  * Improved compatibility with various Linux shells (thanks to lqdev!), and prefer xterm when available.
  * Fixed transparency issues on Linux/Mac for some mod images.
  * Fixed error when a mod manifest is corrupted.
  * Fixed error when a mod adds an unnamed location.
  * Fixed friendly error no longer shown when SMAPI isn't run from the game folder.
  * Fixed some Windows install paths not detected.
  * Fixed installer duplicating bundled mods if you moved them after the last install.
  * Fixed installer allowing custom mods to be bundled with the install.
  * Fixed some translation issues not shown as warnings.
  * Fixed dependencies not correctly enforced if the dependency is installed but failed to load.
  * Fixed some errors logged as SMAPI instead of the affected mod.
  * Fixed crash log deleted immediately when you relaunch the game.
  * Updated compatibility list.

* For the web UI:
  * Added a [mod compatibility page](https://mods.smapi.io) and [privacy page](https://smapi.io/privacy).
  * The log parser now has a separate filter for game messages.
  * The log parser now shows content pack authors (thanks to danvolchek!).
  * Tweaked log parser UI (thanks to danvolchek!).
  * Fixed log parser instructions for Mac.

* For modders:
  * Added [data API](https://stardewvalleywiki.com/Modding:Modder_Guide/APIs/Data) to store mod data in the save file or app data.
  * Added [multiplayer API](https://stardewvalleywiki.com/Modding:Modder_Guide/APIs/Multiplayer) and [events](https://stardewvalleywiki.com/Modding:Modder_Guide/Apis/Events#Multiplayer_2) to send/receive messages and get connected player info.
  * Added [verbose logging](https://stardewvalleywiki.com/Modding:Modder_Guide/APIs/Logging#Verbose_logging) feature.
  * Added `IContentPack.WriteJsonFile` method.
  * Added IntelliSense documentation for the non-developers version of SMAPI.
  * Added more events to the prototype `helper.Events` for SMAPI 3.0.
  * Added `SkillType` enum constant.
  * Improved content API:
    * added support for overlaying image assets with semi-transparency;
    * mods can now load PNGs even if the game is currently drawing.
  * When comparing mod versions, SMAPI now assigns the lowest precedence to `-unofficial` (e.g. `1.0-beta > 1.0-unofficial`).
  * Fixed content packs' `ReadJsonFile` allowing non-relative paths.
  * Fixed content packs always failing to load if they declare a dependency on a SMAPI mod.
  * Fixed trace logs not showing path for invalid mods.
  * Fixed 'no update keys' warning not shown for mods with only invalid update keys.
  * Fixed `Context.IsPlayerFree` being true while the player is mid-warp in multiplayer.
  * Fixed update-check errors sometimes being overwritten with a generic message.
  * Suppressed the game's 'added crickets' debug output.
  * Updated dependencies (Harmony 1.0.9.1 → 1.2.0.1, Mono.Cecil 0.10 → 0.10.1).
  * **Deprecations:**
    * Non-string manifest versions are now deprecated and will stop working in SMAPI 3.0. Affected mods should use a string version, like `"Version": "1.0.0"`.
    * `ISemanticVersion.Build` is now deprecated and will be removed in SMAPI 3.0. Affected mods should use `ISemanticVersion.PrereleaseTag` instead.
  * **Breaking changes:**
    * `helper.ModRegistry` now returns `IModInfo` instead of `IManifest` directly. This lets SMAPI return more metadata about mods. This doesn't affect any mods that didn't already break in Stardew Valley 1.3.32.
    * Most SMAPI files have been moved into a `smapi-internal` subfolder. This won't affect compiled mod releases, but you'll need to update the build config NuGet package.

* For SMAPI developers:
  * Added support for parallel stable/beta unofficial updates in update checks.
  * Added a 'paranoid warnings' option which reports mods using potentially sensitive .NET APIs (like file or shell access) in the mod issues list.
  * Adjusted `SaveBackup` mod to make it easier to account for custom mod subfolders in the installer.
  * Installer no longer special-cases Omegasis' older `SaveBackup` mod (now named `AdvancedSaveBackup`).
  * Fixed mod web API returning a concatenated name for mods with alternate names.

## 2.7
Released 14 August 2018 for Stardew Valley 1.3.28.

* For players:
  * Updated for Stardew Valley 1.3.28.
  * Improved how mod issues are listed in the console and log.
  * Revamped installer. It now...
    * uses a new format that should be more intuitive;
    * lets players on Linux/Mac choose the console color scheme (SMAPI will auto-detect it on Windows);
    * and validates requirements earlier.
  * Fixed custom festival maps always using spring tilesheets.
  * Fixed `player_add` command not recognising return scepter.
  * Fixed `player_add` command showing fish twice.
  * Fixed some SMAPI logs not deleted when starting a new session.
  * Updated compatibility list.

* For modders:
  * Added support for `.json` data files in the content API (including Content Patcher).
  * Added propagation for asset changes through the content API for...
    * child sprites;
    * dialogue;
    * map tilesheets.
  * Added `--mods-path` CLI command-line argument to switch between mod folders.
  * All enums are now JSON-serialised by name instead of numeric value. (Previously only a few enums were serialised that way. JSON files which already have numeric enum values will still be parsed fine.)
  * Fixed false compatibility error when constructing multidimensional arrays.
  * Fixed `.ToSButton()` methods not being public.

* For SMAPI developers:
  * Dropped support for pre-SMAPI-2.6 update checks in the web API.  
    _These are no longer useful, even if the player still has earlier versions of SMAPI. Older versions of SMAPI won't launch in Stardew Valley 1.3 (so they won't check for updates), and newer versions of SMAPI/mods won't work with older versions of the game._

## 2.6
Released 01 August 2018 for Stardew Valley 1.3.27.

* For players:
  * Updated for Stardew Valley 1.3.
  * Added automatic save backups.
  * Improved update checks:
    * added beta update channel;
    * added update alerts for incompatible mods with an unofficial update on the wiki;
    * added update alerts for optional files on Nexus;
    * added console warning for mods which don't have update checks configured;
    * added more visible prompt in beta channel for SMAPI updates;
    * fixed mod update checks failing if a mod only has prerelease versions on GitHub;
    * fixed Nexus mod update alerts not showing HTTPS links.
  * Improved mod warnings in the console.
  * Improved error when game can't start audio.
  * Improved the Console Commands mod:
    * Added `player_add name`, which adds items to your inventory by name instead of ID.
    * Fixed `world_setseason` not running season-change logic.
    * Fixed `world_setseason` not normalising the season value.
    * Fixed `world_settime` sometimes breaking NPC schedules (e.g. so they stay in bed).
    * Removed the `player_setlevel` and `player_setspeed` commands, which weren't implemented in a useful way. Use a mod like CJB Cheats Menu if you need those.
  * Fixed `SEHException` errors for some players.
  * Fixed performance issues for some players.
  * Fixed default color scheme on Mac or in PowerShell (configurable via `StardewModdingAPI.config.json`).
  * Fixed installer error on Linux/Mac in some cases.
  * Fixed installer not finding some game paths or showing duplicate paths.
  * Fixed installer not removing some SMAPI files.
  * Fixed launch issue for Linux players with some terminals. (Thanks to HanFox and kurumushi!)
  * Fixed abort-retry loop if a mod crashed when intercepting assets during startup.
  * Fixed some mods failing if the player name is blank.
  * Fixed errors when a mod references a missing assembly.
  * Fixed `AssemblyResolutionException` errors in rare cases.
  * Renamed `install.exe` to `install on Windows.exe` to avoid confusion.
  * Updated compatibility list.

* For the web UI:
  * Added option to download SMAPI from Nexus.
  * Added log parser redesign that should be more intuitive.
  * Added log parser option to view raw log.
  * Changed log parser filters to show `DEBUG` messages by default.
  * Fixed design on smaller screens.
  * Fixed log parser issue when content packs have no description.
  * Fixed log parser mangling crossplatform paths in some cases.
  * Fixed `smapi.io/install` not linking to a useful page.

* For modders:
  * Added [input API](https://stardewvalleywiki.com/Modding:Modder_Guide/APIs/Input) for reading and suppressing keyboard, controller, and mouse input.
  * Added code analysis in the NuGet package to flag common issues as warnings.
  * Replaced `LocationEvents` to support multiplayer:
    * now raised for all locations;
    * now includes added/removed building interiors;
    * each event now provides a list of added/removed values;
    * added buildings-changed event.
  * Added `Context.IsMultiplayer` and `Context.IsMainPlayer` flags.
  * Added `Constants.TargetPlatform` which says whether the game is running on Linux, Mac, or Windows.
  * Added `semanticVersion.IsPrerelease()` method.
  * Added support for launching multiple instances transparently. This removes the former `--log-path` command-line argument.
  * Added support for custom seasonal tilesheets when loading an unpacked `.tbin` map.
  * Added Harmony DLL for internal use by SMAPI. (Mods should still include their own copy for backwards compatibility, and in case it's removed later. SMAPI will always load its own version though.)
  * Added option to suppress update checks for a specific mod in `StardewModdingAPI.config.json`.
  * Added absolute pixels to `ICursorPosition`.
  * Added support for reading/writing `ISemanticVersion` to JSON.
  * Added support for reloading NPC schedules through the content API.
  * Reimplemented the content API so it works more reliably in many edge cases.
  * Reimplemented input suppression to work more consistently in many cases.
  * The order of update keys now affects which URL players see in update alerts.
  * Fixed assets loaded by temporary content managers not being editable by mods.
  * Fixed assets not reloaded consistently when the player switches language.
  * Fixed error if a mod loads a PNG while the game is loading (e.g. custom map tilesheets via `IAssetLoader`).
  * Fixed error if a mod translation file is empty.
  * Fixed input suppression not working consistently for clicks.
  * Fixed console input not saved to the log.
  * Fixed `Context.IsPlayerFree` being false during festivals.
  * Fixed `helper.ModRegistry.GetApi` errors not always mentioning which interface caused the issue.
  * Fixed console commands being invoked asynchronously.
  * Fixed mods able to intercept other mods' assets via the internal asset keys.
  * Fixed mods able to indirectly change other mods' data through shared content caches.
  * Fixed `SemanticVersion` allowing invalid versions in some cases.
  * **Breaking changes** (see [migration guide](https://stardewvalleywiki.com/Modding:Migrate_to_Stardew_Valley_1.3)):
     * Dropped some deprecated APIs.
     * `LocationEvents` have been rewritten.
     * Mods can't intercept chatbox input.
     * Mod IDs should only contain letters, numbers, hyphens, dots, and underscores. That allows their use in many contexts like URLs. This restriction is now enforced. (In regex form: `^[a-zA-Z0-9_.-]+$`.)

* For SMAPI developers:
  * Added more consistent crossplatform handling, including MacOS detection.
  * Added beta update channel.
  * Added optional mod metadata to the web API (including Nexus info, wiki metadata, etc).
  * Added early prototype of SMAPI 3.0 events via `helper.Events`.
  * Added early prototype of mod handler toolkit.
  * Added Harmony for SMAPI's internal use.
  * Added metadata dump option in `StardewModdingAPI.config.json` for troubleshooting some cases.
  * Added more stylish pufferchick on the home page.
  * Rewrote update checks:
    * Moved most logic into the web API.
    * Changed web API to require mod IDs.
    * Changed web API to also fetch metadata from SMAPI's internal mod DB and the wiki.
  * Rewrote world/player state tracking. The new implementation is much more efficient than previous method, uses net field events where available, and lays the groundwork for more advanced events in SMAPI 3.0.
  * Split mod DB out of `StardewModdingAPI.config.json` into its own file.
  * Updated to Mono.Cecil 0.10.

## 2.5.5
Released 11 April 2018 for Stardew Valley 1.2.30–1.2.33.

* For players:
  * Fixed mod not loaded if it has an optional dependency that's loaded but skipped.
  * Fixed mod update alerts not shown if one mod has an invalid remote version.
  * Fixed SMAPI update alerts linking to the GitHub repository instead of [smapi.io](https://smapi.io).
  * Fixed SMAPI update alerts for draft releases.
  * Fixed error when two content packs use different capitalisation for the same required mod ID.
  * Fixed rare crash if the game duplicates an item.

* For the [log parser](https://log.smapi.io):
  * Tweaked UI.

## 2.5.4
Released 26 March 2018 for Stardew Valley 1.2.30–1.2.33.

* For players:
  * Fixed some textures not updated when a mod changes them.
  * Fixed visual bug on Linux/Mac when mods overlay textures.
  * Fixed error when mods remove an asset editor/loader.
  * Fixed minimum game version incorrectly increased in SMAPI 2.5.3.

* For the [log parser](https://log.smapi.io):
  * Fixed error when log text contains certain tokens.

* For modders:
  * Updated to Json.NET 11.0.2.

* For SMAPI developers:
  * Added support for beta update track to support upcoming Stardew Valley 1.3 beta.

## 2.5.3
Released 13 March 2018 for Stardew Valley ~~1.2.30~~–1.2.33.

* For players:
  * Simplified and improved skipped-mod messages.
  * Fixed rare crash with some combinations of manifest fields and internal mod data.
  * Fixed update checks failing for Nexus Mods due to a change in their API.
  * Fixed update checks failing for some older mods with non-standard versions.
  * Fixed failed update checks being cached for an hour (now cached 5 minutes).
  * Fixed error when a content pack needs a mod that couldn't be loaded.
  * Fixed Linux ["magic number is wrong" errors](https://github.com/mono/mono/issues/6752) by changing default terminal order.
  * Updated compatibility list and added update checks for more mods.

* For the [log parser](https://log.smapi.io):
  * Fixed incorrect filtering in some cases.
  * Fixed error if mods have duplicate names.
  * Fixed parse bugs if a mod has no author name.

* For SMAPI developers:
  * Internal changes to support the upcoming Stardew Valley 1.3 update.

## 2.5.2
Released 25 February 2018 for Stardew Valley 1.2.30–1.2.33.

* For modders:
  * Fixed issue where replacing an asset through `asset.AsImage()` or `asset.AsDictionary()` didn't take effect.

* For the [log parser](https://log.smapi.io):
  * Fixed blank page after uploading a log in some cases.

## 2.5.1
Released 24 February 2018 for Stardew Valley 1.2.30–1.2.33.

* For players:
  * Fixed event error in rare cases.

## 2.5
Released 24 February 2018 for Stardew Valley 1.2.30–1.2.33.

* For players:
  * **Added support for [content packs](https://stardewvalleywiki.com/Modding:Content_packs)**.  
    <small>_Content packs are collections of files for a SMAPI mod to load. These can be installed directly under `Mods` like a normal SMAPI mod, get automatic update and compatibility checks, and provide convenient APIs to the mods that read them._</small>
  * Added mod detection for unhandled errors (so most errors now mention which mod caused them).
  * Added install scripts for Linux/Mac (no more manual terminal commands!).
  * Added the missing mod's name and URL to dependency errors.
  * Fixed uninstall script not reporting when done on Linux/Mac.
  * Updated compatibility list and enabled update checks for more mods.

* For modders:
  * Added support for content packs and new APIs to read them.
  * Added support for `ISemanticVersion` in JSON models.
  * Added `SpecialisedEvents.UnvalidatedUpdateTick` event for specialised use cases.
  * Added path normalising to `ReadJsonFile` and `WriteJsonFile` helpers (so no longer need `Path.Combine` with those).
  * Fixed deadlock in rare cases with asset loaders.
  * Fixed unhelpful error when a mod exposes a non-public API.
  * Fixed unhelpful error when a translation file has duplicate keys due to case-insensitivity.
  * Fixed some JSON field names being case-sensitive.

* For the [log parser](https://log.smapi.io):
  * Added support for SMAPI 2.5 content packs.
  * Reduced download size when viewing a parsed log with repeated errors.
  * Improved parse error handling.
  * Fixed 'log started' field showing incorrect date.

* For SMAPI developers:
  * Overhauled mod DB format to be more concise, reduce the memory footprint, and support versioning/defaulting more fields.
  * Reimplemented log parser with serverside parsing and vue.js on the frontend.

## 2.4
Released 24 January 2018 for Stardew Valley 1.2.30–1.2.33.

* For players:
  * Fixed visual map glitch in rare cases.
  * Fixed error parsing JSON files which have curly quotes.
  * Fixed error parsing some JSON files generated on another system.
  * Fixed error parsing some JSON files after mods reload core assemblies, which is no longer allowed.
  * Fixed intermittent errors (e.g. 'collection has been modified') with some mods when loading a save.
  * Fixed compatibility with Linux Terminator terminal.

* For the [log parser](https://log.smapi.io):
  * Fixed error parsing logs with zero installed mods.

* For modders:
  * Added `SaveEvents.BeforeCreate` and `AfterCreate` events.
  * Added `SButton` `IsActionButton()` and `IsUseToolButton()` extensions.
  * Improved JSON parse errors to provide more useful info for troubleshooting.
  * Fixed events being raised while the game is loading a save file.
  * Fixed input events not recognising controller input as an action or use-tool button.
  * Fixed input events setting the same `IsActionButton` and `IsUseToolButton` values for all buttons pressed in an update tick.
  * Fixed semantic versions ignoring `-0` as a prerelease tag.
  * Updated Json.NET to 11.0.1-beta3 (needed to avoid a parser edge case).

* For SMAPI developers:
  * Overhauled input handling to support future input events.

## 2.3
Released 26 December 2017 for Stardew Valley 1.2.30–1.2.33.

* For players:
  * Added a user-friendly [download page](https://smapi.io).
  * Improved cryptic libgdiplus errors on Mac when Mono isn't installed.
  * Fixed mod UIs hidden when menu backgrounds are enabled.

* For modders:
  * **Added mod-provided APIs** to allow simple integrations between mods, even without direct assembly references.
  * Added `GameEvents.FirstUpdateTick` event (called once after all mods are initialised).
  * Added `IsSuppressed` to input events so mods can optionally avoid handling keys another mod has already handled.
  * Added trace message for mods with no update keys.
  * Adjusted reflection API to match actual usage (e.g. renamed `GetPrivate*` to `Get*`), and deprecated previous methods.
  * Fixed `GraphicsEvents.OnPostRenderEvent` not being raised in some specialised cases.
  * Fixed reflection API error for properties missing a `get` and `set`.
  * Fixed issue where a mod could change the cursor position reported to other mods.
  * Updated compatibility list.

* For the [log parser](https://log.smapi.io):
  * Fixed broken favicon.

## 2.2
Released 02 December 2017 for Stardew Valley 1.2.30–1.2.33.

* For players:
  * Fixed error when a mod loads custom assets on Linux/Mac.
  * Fixed error when checking for updates on Linux/Mac due to API HTTPS redirect.
  * Fixed error when Mac adds an `mcs` symlink to the installer package.
  * Fixed `player_add` command not handling tool upgrade levels.
  * Improved error when a mod has an invalid `EntryDLL` filename format.
  * Updated compatibility list.

* For the [log parser](https://log.smapi.io):
  * Logs no longer expire after a week.
  * Fixed error when uploading very large logs.
  * Slightly improved the UI.

* For modders:
  * Added `helper.Content.NormaliseAssetName` method.
  * Added `SDate.DaysSinceStart` property.
  * Fixed input events' `e.SuppressButton(button)` method ignoring specified button.
  * Fixed input events' `e.SuppressButton()` method not working with mouse buttons.

## 2.1
Released 01 November 2017 for Stardew Valley 1.2.30–1.2.33.

* For players:
  * Added a [log parser](https://log.smapi.io) site.
  * Added better Steam instructions to the SMAPI installer.
  * Renamed the bundled _TrainerMod_ to _ConsoleCommands_ to make its purpose clearer.
  * Removed the game's test messages from the console log.
  * Improved update-check errors when playing offline.
  * Fixed compatibility check for players with Stardew Valley 1.08.
  * Fixed `player_setlevel` command not setting XP too.

* For modders:
  * The reflection API now works with public code to simplify mod integrations.
  * The content API now lets you invalidated multiple assets at once.
  * The `InputEvents` have been improved:
    * Added `e.IsActionButton` and `e.IsUseToolButton`.
    * Added `ToSButton()` extension for the game's `Game1.options` button type.
    * Deprecated `e.IsClick`, which is limited and unclear. Use `IsActionButton` or `IsUseToolButton` instead.
    * Fixed `e.SuppressButton()` not correctly suppressing keyboard buttons.
    * Fixed `e.IsClick` (now `e.IsActionButton`) ignoring custom key bindings.
  * `SemanticVersion` can now be constructed from a `System.Version`.
  * Fixed reflection API blocking access to some non-SMAPI members.
  * Fixed content API allowing absolute paths as asset keys.
  * Fixed content API failing to load custom map tilesheets that aren't preloaded.
  * Fixed content API incorrectly detecting duplicate loaders when a mod implements `IAssetLoader` directly.

* For SMAPI developers:
  * Added the installer version and platform to the installer window title to simplify troubleshooting.

## 2.0
Released 14 October 2017 for Stardew Valley 1.2.30–1.2.33.

### Release highlights
* **Mod update checks**  
  SMAPI now checks if your mods have updates available, and will alert you in the console with a convenient link to the
  mod page. This works with mods from the Chucklefish mod site, GitHub, or Nexus Mods. SMAPI 2.0 launches with
  update-check support for over 250 existing mods, and more will be added as modders enable the feature.

* **Mod stability warnings**  
  SMAPI now detects when a mod contains code which can destabilise your game or corrupt your save, and shows a warning
  in the console.

* **Simpler console**  
   The console is now simpler and easier to read, some commands have been streamlined, and the colors now adjust to fit
   your terminal background color.

* **New features for modders**  
  SMAPI 2.0 adds several features to enable new kinds of mods (see
  [API documentation](https://stardewvalleywiki.com/Modding:Modder_Guide/APIs)).

  The **content API** lets you edit, inject, and reload XNB data loaded by the game at any time. This lets SMAPI mods do
  anything previously only possible with XNB mods, and enables new mod scenarios not possible with XNB mods (e.g.
  seasonal textures, NPC clothing that depend on the weather or location, etc).

  The **input events** unify controller + keyboard + mouse input into one event and constant for easy handling, and add
  metadata like the cursor position and grab tile to support click handling. They also let you prevent the game from
  receiving input, to enable new scenarios like action highjacking and UI overlays.

  The mod manifest has a few changes too:
  * The **`UpdateKeys` field** lets you specify your Chucklefish, GitHub, or Nexus mod IDs. SMAPI will automatically
    check for newer versions and notify the player.
  * The **version field** is now a semantic string like `"1.0-alpha"`. (Mods which still use the version structure will
    still work fine.)
  * The **dependencies field** now lets you add optional dependencies which should be loaded first if available.

  Finally, the `SDate` utility now has a `DayOfWeek` field for more convenient date calculations, and `ISemanticVersion`
  now implements `IEquatable<ISemanticVersion>`.

* **Goodbye deprecated code**  
  SMAPI 2.0 removes all deprecated code to unshackle future development. That includes...
  * removed all code marked obsolete;
  * removed TrainerMod's `save` and `load` commands;
  * removed support for mods with no `Name`, `Version`, or `UniqueID` in their manifest;
  * removed support for multiple mods having the same `UniqueID` value;
  * removed access to SMAPI internals through the reflection helper.

* **Command-line install**
  For power users and mod managers, the SMAPI installer can now be scripted using command-line arguments
  (see [technical docs](technical-docs.md#command-line-arguments)).

### Change log
For players:
* SMAPI now alerts you when mods have new versions available.
* SMAPI now warns you about mods which may impact game stability or compatibility.
* The console is now simpler and easier to read, and adjusts its colors to fit your terminal background color.
* Renamed installer folder to avoid confusion.
* Updated compatibility list.
* Fixed update check errors on Linux/Mac.
* Fixed collection-changed errors during startup for some players.

For mod developers:
* Added support for editing, injecting, and reloading XNB data loaded by the game at any time.
* Added support for automatic mod update checks.
* Added unified input events.
* Added support for suppressing input.
* Added support for optional dependencies.
* Added support for specifying the mod version as a string (like `"1.0-alpha"`) in `manifest.json`.
* Added day of week to `SDate` instances.
* Added `IEquatable<ISemanticVersion>` to `ISemanticVersion`.
* Updated Json.NET from 8.0.3 to 10.0.3.
* Removed the TrainerMod's `save` and `load` commands.
* Removed all deprecated code.
* Removed support for mods with no `Name`, `Version`, or `UniqueID` in their manifest.
* Removed support for mods with a non-unique `UniqueID` value in their manifest.
* Removed access to SMAPI internals through the reflection helper, to discourage fragile mods.
* Fixed `SDate.Now()` crashing when called during the new-game intro.
* Fixed `TimeEvents.AfterDayStarted` being raised during the new-game intro.
* Fixed SMAPI allowing map tilesheets with absolute or directory-climbing paths. These are now rejected even if the path exists, to avoid problems when players install the mod.

For power users:
* Added command-line arguments to the SMAPI installer so it can be scripted.

For SMAPI developers:
* Significantly refactored SMAPI to support changes in 2.0 and upcoming releases.
* Overhauled `StardewModdingAPI.config.json` format to support mod data like update keys.
* Removed SMAPI 1._x_ compatibility mode.

## 1.15.4
Released 09 September 2017 for Stardew Valley 1.2.30–1.2.33.

For players:
* Fixed errors when loading some custom maps on Linux/Mac or using XNB Loader.
* Fixed errors in rare cases when a mod calculates an in-game date.

For modders:
* Added UTC timestamp to log file.

For SMAPI developers:
* Internal changes to support the upcoming SMAPI 2.0 release.

## 1.15.3
Released 23 August 2017 for Stardew Valley 1.2.30–1.2.33.

For players:
* Fixed mods being wrongly marked as duplicate in some cases.

## 1.15.2
Released 23 August 2017 for Stardew Valley 1.2.30–1.2.33.

For players:
* Improved errors when a mod DLL can't be loaded.
* Improved errors when using very old versions of Stardew Valley.
* Updated compatibility list.

For mod developers:
* Added `Context.CanPlayerMove` property for mod convenience.
* Added content helper properties for the game's current language.
* Fixed `Context.IsPlayerFree` being false if the player is performing an action.
* Fixed `GraphicsEvents.Resize` being raised before the game updates its window data.
* Fixed `SemanticVersion` not being deserialisable through Json.NET.
* Fixed terminal not launching on Xfce Linux.

For SMAPI developers:
* Internal changes to support the upcoming SMAPI 2.0 release.

## 1.15.1
Released 10 July 2017 for Stardew Valley 1.2.30–1.2.33.

For players:
* Fixed controller mod input broken in 1.15.
* Fixed TrainerMod packaging unneeded files.

For modders:
* Fixed mod registry lookups by unique ID not being case-insensitive.

## 1.15
Released 08 July 2017 for Stardew Valley 1.2.30–1.2.31.

For players:
* Cleaned up SMAPI console a bit.
* Revamped TrainerMod's item commands:
  * `player_add` is a new command to add any item to your inventory (including tools, weapons, equipment, craftables, wallpaper, etc). This replaces the former `player_additem`, `player_addring`, and `player_addweapon`.
  * `list_items` now shows all items in the game. You can search by item type like `list_items weapon`, or search by item name like `list_items galaxy sword`.
  * `list_items` now also matches translated item names when playing in another language.
  * `list_item_types` is a new command to see a list of item types.
* Fixed unhelpful error when a `config.json` is invalid.
* Fixed rare crash when window loses focus for a few players (further to fix in 1.14).
* Fixed invalid `ObjectInformation.xnb` causing a flood of warnings; SMAPI now shows one error instead.
* Updated mod compatibility list.

For modders:
* Added `SDate` utility for in-game date calculations (see [API reference](https://stardewvalleywiki.com/Modding:Modder_Guide/APIs/Utilities#Dates)).
* Added support for minimum dependency versions in `manifest.json` (see [API reference](https://stardewvalleywiki.com/Modding:Modder_Guide/APIs/Manifest)).
* Added more useful logging when loading mods.
* Added a `ModID` property to all mod helpers for extension methods.
* Changed `manifest.MinimumApiVersion` from string to `ISemanticVersion`. This shouldn't affect mods unless they referenced that field in code.
* Fixed `SemanticVersion` parsing some invalid versions into close approximations (like `1.apple` &rarr; `1.0-apple`).
* Fixed `SemanticVersion` not treating hyphens as separators when comparing prerelease tags.  
  <small>_(While that was technically correct, it leads to unintuitive behaviour like sorting `-alpha-2` _after_ `-alpha-10`, even though `-alpha.2` sorts before `-alpha.10`.)_</small>
* Fixed corrupted state exceptions not being logged by SMAPI.
* Increased all deprecations to _pending removal_.

For SMAPI developers:
* Added SMAPI 2.0 compile mode, for testing how mods will work with SMAPI 2.0.
* Added prototype SMAPI 2.0 feature to override XNB files (not enabled for mods yet).
* Added prototype SMAPI 2.0 support for version strings in `manifest.json` (not recommended for mods yet).
* Compiling SMAPI now uses your `~/stardewvalley.targets` file if present.

## 1.14
Released 02 July 2017 for Stardew Valley 1.2.30.

For players:
* SMAPI now shows friendly errors when...
  * it can't detect the game;
  * a mod dependency is missing (if it's listed in the mod manifest);
  * you have Stardew Valley 1.11 or earlier (which aren't compatible);
  * you run `install.exe` from within the downloaded zip file.
* Fixed "unknown mod" deprecation warnings by improving how SMAPI detects the mod using the event.
* Fixed `libgdiplus.dylib` errors for some players on Mac.
* Fixed rare crash when window loses focus for a few players.
* Bumped minimum game version to 1.2.30.
* Updated mod compatibility list.

For modders:
* You can now add dependencies to `manifest.json` (see [API reference](https://stardewvalleywiki.com/Modding:Modder_Guide/APIs/Manifest)).
* You can now translate your mod (see [API reference](https://stardewvalleywiki.com/Modding:Modder_Guide/APIs/Translation)).
* You can now load unpacked `.tbin` files from your mod folder through the content API.  
* SMAPI now automatically fixes tilesheet references for maps loaded from the mod folder.  
  <small>_When loading a map from the mod folder, SMAPI will automatically use tilesheets relative to the map file if they exists. Otherwise it will default to tilesheets in the game content._</small>
* Added `Context.IsPlayerFree` for mods that need to check if the player can act (i.e. save is loaded, no menu is displayed, no cutscene is in progress, etc).
* Added `Context.IsInDrawLoop` for specialised mods.
* Fixed `smapi-crash.txt` being copied from the default log even if a different path is specified with `--log-path`.
* Fixed the content API not matching XNB filenames with two dots (like `a.b.xnb`) if you don't specify the `.xnb` extension.
* Fixed `debug` command output not printed to console.
* Deprecated `TimeEvents.DayOfMonthChanged`, `SeasonOfYearChanged`, and `YearOfGameChanged`. These don't do what most modders think they do and aren't very reliable, since they depend on the SMAPI/game lifecycle which can change. You should use `TimeEvents.AfterDayStarted` or `SaveEvents.BeforeSave` instead.

## 1.13.1
Released 19 May 2017 for Stardew Valley 1.2.26–1.2.29.

For players:
* Fixed errors when loading a mod with no name or version.
* Fixed mods with no manifest `Name` field having no name (SMAPI will now shows their filename).

## 1.13
Released 19 May 2017 for Stardew Valley 1.2.26–1.2.29.

For players:
* SMAPI now recovers better from mod draw errors and detects when the error is irrecoverable.
* SMAPI now recovers automatically from errors in the game loop when possible.
* SMAPI now remembers if your game crashed and offers help next time you launch it.
* Fixed installer sometimes finding redundant game paths.
* Fixed save events not being raised after the first day on Linux/Mac.
* Fixed error on Linux/Mac when a mod loads a PNG immediately after the save is loaded.
* Updated mod compatibility list for Stardew Valley 1.2.

For mod developers:
* Added a `Context.IsWorldReady` flag for mods to use.  
  <small>_This indicates whether a save is loaded and the world is finished initialising, which starts at the same point that `SaveEvents.AfterLoad` and `TimeEvents.AfterDayStarted` are raised. This is mainly useful for events which can be raised before the world is loaded (like update tick)._</small>
* Added a `debug` console command which lets you run the game's debug commands (e.g. `debug warp FarmHouse 1 1` warps you to the farmhouse).
* Added basic context info to logs to simplify troubleshooting.
* Added a `Mod.Dispose` method which can be overriden to clean up before exit. This method isn't guaranteed to be called on every exit.
* Deprecated mods that don't have a `Name`, `Version`, or `UniqueID` in their manifest. These will be required in SMAPI 2.0.
* Deprecated `GameEvents.GameLoaded` and `GameEvents.FirstUpdateTick`. You can move any affected code into your mod's `Entry` method.
* Fixed maps not recognising custom tilesheets added through the SMAPI content API.
* Internal refactoring for upcoming features.

## 1.12
Released 03 May 2017 for Stardew Valley 1.2.26–1.2.29.

For players:
* The installer now lets you choose the install path if you have multiple copies of the game, instead of using the first path found.
* Fixed mod draw errors breaking the game.
* Fixed mods on Linux/Mac no longer working after the game saves.
* Fixed `libgdiplus.dylib` errors on Mac when mods read PNG files.
* Adopted pufferchick.

For mod developers:
* Unknown mod manifest fields are now stored in `IManifest::ExtraFields`.
* The content API now defaults to `ContentSource.ModFolder`.
* Fixed content API error when loading a PNG during early game init (e.g. in mod's `Entry`).
* Fixed content API error when loading an XNB from the mod folder on Mac.

## 1.11
Released 30 April 2017 for Stardew Valley 1.2.26.

For players:
* SMAPI now detects issues in `ObjectInformation.xnb` files caused by outdated XNB mods.
* Errors when loading a save are now shown in the SMAPI console.
* Improved console logging performance.
* Fixed errors during game update causing the game to hang.
* Fixed errors due to mod events triggering during game save in Stardew Valley 1.2.

For mod developers:
* Added a content API which loads custom textures/maps/data from the mod's folder (`.xnb` or `.png` format) or game content.
* `Console.Out` messages are now written to the log file.
* `Monitor.ExitGameImmediately` now aborts SMAPI initialisation and events more quickly.
* Fixed value-changed events being raised when the player loads a save due to values being initialised.

## 1.10
Released 24 April 2017 for Stardew Valley 1.2.26.

For players:
* Updated to Stardew Valley 1.2.
* Added logic to rewrite many mods for compatibility with game updates, though some mods may still need an update.
* Fixed `SEHException` errors affecting some players.
* Fixed issue where SMAPI didn't unlock some files on exit.
* Fixed rare issue where the installer would crash trying to delete a bundled mod from `%appdata%`.
* Improved TrainerMod commands:
  * Added `world_setyear` to change the current year.
  * Replaced `player_addmelee` with `player_addweapon` with support for non-melee weapons.

For mod developers:
* Mods are now initialised after the `Initialize`/`LoadContent` phase, which means the `GameEvents.Initialize` and `GameEvents.LoadContent` events are deprecated. You can move any logic in those methods to your mod's `Entry` method.
* Added `IsBetween` and string overloads to the `ISemanticVersion` methods.
* Fixed mouse-changed event never updating prior mouse position.
* Fixed `monitor.ExitGameImmediately` not working correctly.
* Fixed `Constants.SaveFolderName` not set for a new game until the save is created.

## 1.9
Released 05 April 2017 for Stardew Valley 1.1–1.11.

For players:
* SMAPI now detects incompatible mods and disables them before they cause problems.
* SMAPI now allows mods nested into an otherwise empty parent folder (like `Mods\ModName-1.0\ModName\manifest.json`), since that's a common default behaviour when unpacking mods.
* The installer now detects if you need to update .NET Framework before installing SMAPI.
* The installer now detects if you need to run the game at least once (to let it perform first-time setup) before installing SMAPI.
* The installer on Linux now finds games installed to `~/.steam/steam/steamapps/common/Stardew Valley` too.
* The installer now removes old SMAPI logs to prevent confusion.
* The console now has simpler error messages.
* The console now has improved command handling & feedback.
* The console no longer shows the game's debug output (unless you use a _SMAPI for developers_ build).
* Fixed the game-needs-an-update error not pausing before exit.
* Fixed installer errors for some players when deleting files.
* Fixed installer not ignoring potential game folders that don't contain a Stardew Valley exe.
* Fixed installer not recognising Linux/Mac paths starting with `~/` or containing an escaped space.
* Fixed TrainerMod letting you add invalid items which may crash the game.
* Fixed TrainerMod's `world_downminelevel` command not working.
* Fixed rare issue where mod dependencies would override SMAPI dependencies and cause unpredictable bugs.
* Fixed errors in mods' console command handlers crashing the game.

For mod developers:
* Added a simpler API for console commands (see `helper.ConsoleCommands`).
* Added `TimeEvents.AfterDayStarted` event triggered when a day starts. This happens no matter how the day started (including new game, loaded save, or player went to bed).
* Added `ContentEvents.AfterLocaleChanged` event triggered when the player changes the content language (for the upcoming Stardew Valley 1.2).
* Added `SaveEvents.AfterReturnToTitle` event triggered when the player returns to the title screen (for the upcoming Stardew Valley 1.2).
* Added `helper.Reflection.GetPrivateProperty` method.
* Added a `--log-path` argument to specify the SMAPI log path during testing.
* SMAPI now writes XNA input enums (`Buttons` and `Keys`) to JSON as strings automatically, so mods no longer need to add a `StringEnumConverter` themselves for those.
* The SMAPI log now has a simpler filename.
* The SMAPI log now shows the OS caption (like "Windows 10") instead of its internal version when available.
* The SMAPI log now always uses `\r\n` line endings to simplify crossplatform viewing.
* Fixed `SaveEvents.AfterLoad` being raised during the new-game intro before the player is initialised.
* Fixed SMAPI not recognising `Mod` instances that don't subclass `Mod` directly.
* Several obsolete APIs have been removed (see [migration guides](https://stardewvalleywiki.com/Modding:Index#Migration_guides)),
  and all _notice_-level deprecations have been increased to _info_.
* Removed the experimental `IConfigFile`.

For SMAPI developers:
* Added support for debugging SMAPI on Linux/Mac if supported by the editor.

## 1.8
Released 04 February 2017 for Stardew Valley 1.1–1.11.

For players:
* Mods no longer generate `.cache` subfolders.
* Fixed multiple issues where mods failed during assembly loading.
* Tweaked install package to reduce confusion.

For mod developers:
* The `SemanticVersion` constructor now accepts a string version.
* Increased deprecation level for `Extensions` to _pending removal_.
* **Warning:** `Assembly.GetExecutingAssembly().Location` will no longer reliably
  return a valid path, because mod assemblies are loaded from memory when rewritten for
  compatibility. This approach has been discouraged since SMAPI 1.3; use `helper.DirectoryPath`
  instead.

For SMAPI developers:
* Rewrote assembly loading from the ground up. The new implementation...
  * is much simpler;
  * eliminates the `.cache` folders by loading rewritten assemblies from memory;
  * ensures DLLs are loaded in leaf-to-root order (i.e. dependencies first);
  * improves dependent assembly resolution;
  * no longer loads DLLs if they're not referenced;
  * reduces log verbosity.

## 1.7
Released 19 January 2017 for Stardew Valley 1.1–1.11.

For players:
* The console now shows the folder path where mods should be added.
* The console now shows deprecation warnings after the list of loaded mods (instead of intermingled).

For mod developers:
* Added a mod registry which provides metadata about loaded mods.
* The `Entry(…)` method is now deferred until all mods are loaded.
* Fixed `SaveEvents.BeforeSave` and `.AfterSave` not triggering on days when the player shipped something.
* Fixed `PlayerEvents.LoadedGame` and `SaveEvents.AfterLoad` being fired before the world finishes initialising.
* Fixed some `LocationEvents`, `PlayerEvents`, and `TimeEvents` being fired during game startup.
* Increased deprecation levels for `SObject`, `LogWriter` (not `Log`), and `Mod.Entry(ModHelper)` (not `Mod.Entry(IModHelper)`) to _pending removal_. Increased deprecation levels for `Mod.PerSaveConfigFolder`, `Mod.PerSaveConfigPath`, and `Version.VersionString` to _info_.

## 1.6
Released 16 January 2017 for Stardew Valley 1.1–1.11.

For players:
* Added console commands to open the game/data folders.
* Updated list of incompatible mods.
* Fixed `config.json` values being duplicated in some cases.
* Fixed some Linux users not being able to launch SMAPI from Steam.
* Fixed the installer not finding custom install paths on 32-bit Windows.
* Fixed error when loading a mod which was released with a `.cache` folder for a different platform.
* Fixed error when the console doesn't support colour.
* Fixed error when a mod reads a custom JSON file from a directory that doesn't exist.

For mod developers:
* Added three events: `SaveEvents.BeforeSave`, `SaveEvents.AfterSave`, and `SaveEvents.AfterLoad`.
* Deprecated three events:
  * `TimeEvents.OnNewDay` is unreliable; use `TimeEvents.DayOfMonthChanged` or `SaveEvents` instead.
  * `PlayerEvents.LoadedGame` is replaced by `SaveEvents.AfterLoad`.
  * `PlayerEvents.FarmerChanged` serves no purpose.

For SMAPI developers:
  * Added support for specifying a lower bound in mod incompatibility data.
  * Added support for custom incompatible-mod error text.
  * Fixed issue where `TrainerMod` used older logic to detect the game path.

## 1.5
Released 27 December 2016 for Stardew Valley 1.1–1.11.

For players:
  * Added an option to disable update checks.
  * SMAPI will now show a friendly error with update links when you try to use a known incompatible mod version.
  * Fixed an error when a mod uses the new reflection API on a missing field or method.
  * Fixed an issue where mods weren't notified of a menu change if it changed while SMAPI was still notifying mods of the previous change.

For developers:
  * Deprecated `Version` in favour of `SemanticVersion`.  
    _This new implementation is [semver 2.0](https://semver.org/)-compliant, introduces `NewerThan(version)` and `OlderThan(version)` convenience methods, adds support for parsing a version string into a `SemanticVersion`, and fixes various bugs with the former implementation. This also replaces `Manifest` with `IManifest`._
  * Increased deprecation levels for `SObject`, `Extensions`, `LogWriter` (not `Log`), `SPlayer`, and `Mod.Entry(ModHelper)` (not `Mod.Entry(IModHelper)`).

## 1.4
Released 12 December 2016 for Stardew Valley 1.1–1.11.

For players:
  * SMAPI will now prevent mods from crashing your game with menu errors.
  * The installer will now automatically detect most custom install paths.
  * The installer will now automatically clean up old SMAPI files.
  * Each mod now has its own `.cache` folder, so removing the mod won't leave orphaned cache files behind.
  * Improved installer wording to reduce confusion.
  * Fixed the installer not removing TrainerMod from appdata if it's already in the game mods directory.
  * Fixed the installer not moving mods out of appdata if the game isn't installed on the same Windows partition.
  * Fixed the SMAPI console not being shown on Linux and Mac.

For developers:
  * Added a reflection API (via `helper.Reflection`) that simplifies robust access to the game's private fields and methods.
  * Added a searchable `list_items` console command to replace the `out_items`, `out_melee`, and `out_rings` commands.
  * Added `TypeLoadException` details when intercepted by SMAPI.
  * Fixed an issue where you couldn't debug into an assembly because it was copied into the `.cache` directory. That will now only happen if necessary.

## 1.3
Released 04 December 2016 for Stardew Valley 1.1–1.11.

For players:
  * You can now run most mods on any platform (e.g. run Windows mods on Linux/Mac).
  * Fixed the normal uninstaller not removing files added by the 'SMAPI for developers' installer.

## 1.2
Released 25 November 2016 for Stardew Valley 1.1–1.11.

For players:
  * Fixed compatibility with some older mods.
  * Fixed mod errors in most event handlers crashing the game.
  * Fixed mod errors in some event handlers preventing other mods from receiving the same event.
  * Fixed game crashing on startup with an audio error for some players.

For developers:
  * Improved logging to show `ReflectionTypeLoadException` details when it's caught by SMAPI.

## 1.1.1
Released 19 November 2016 for Stardew Valley 1.1–1.11.

For players:
  * Fixed compatibility with some older mods.
  * Fixed race condition where some mods would sometimes crash because the game wasn't ready yet.

For developers:
  * Fixed deprecation warnings being repeated if the mod can't be identified.

## 1.1
Released 17 November 2016 for Stardew Valley 1.1–1.11.

For players:
  * Fixed console exiting immediately when some exceptions occur.
  * Fixed an error in 1.0 when mod uses `config.json` but the file doesn't exist.
  * Fixed critical errors being saved to a separate log file.

For developers:
  * Added new logging interface:
    * easier to use;
    * supports trace logs (written to the log file, but hidden in the console by default);
    * messages are now listed in order;
    * messages now show which mod logged them;
    * more consistent and intuitive console color scheme.
  * Added optional `MinimumApiVersion` to `manifest.json`.
  * Added emergency interrupt feature for dangerous mods.

## 1.0
Released 11 November 2016 for Stardew Valley 1.1–1.11.

For players:
  * Added support for Linux and Mac.
  * Added installer to automate adding & removing SMAPI.
  * Added background update check on launch.
  * Fixed missing `steam_appid.txt` file.
  * Fixed some mod UIs disappearing at a non-default zoom level for some users.
  * Removed undocumented support for mods in AppData folder **(breaking change)**.
  * Removed `F2` debug mode.

For mod developers:
  * Added deprecation warnings.
  * Added OS version to log.
  * Added zoom-adjusted mouse position to mouse-changed event arguments.
  * Added SMAPI code documentation.
  * Switched to [semantic versioning](https://semver.org).
  * Fixed mod versions not shown correctly in the log.
  * Fixed misspelled field in `manifest.json` schema.
  * Fixed some events getting wrong data.
  * Simplified log output.

For SMAPI developers:
  * Simplified compiling from source.
  * Formalised release process and added automated build packaging.
  * Removed obsolete and unfinished code.
  * Internal cleanup & refactoring.

## 0.x
* 0.40.1.1 (30 September 2016)
  * Added support for Stardew Valley 1.1.
* 0.40.0 (05 April 2016)
  * Fixed an error that ocurred during minigames.
* 0.39.7 (04 April 2016)
  * Added 'no check' graphics events that are triggered regardless of game's if checks.
* 0.39.6 (01 April 2016)
  * Added game & SMAPI versions to log.
  * Fixed conflict in graphics tick events.
  * Bug fixes.
* 0.39.5 (30 March 2016)
* 0.39.4 (29 March 2016)
* 0.39.3 (28 March 2016)
* 0.39.2 (23 March 2016)
* 0.39.1 (23 March 2016)
* 0.38.8 (23 March 2016)
* 0.38.7 (23 March 2016)
* 0.38.6 (22 March 2016)
* 0.38.5 (22 March 2016)
* 0.38.4 (21 March 2016)
* 0.38.3 (21 March 2016)
* 0.38.2 (21 March 2016)
* 0.38.0 (20 March 2016)
* 0.38.1 (20 March 2016)
* 0.37.3 (08 March 2016)
* 0.37.2 (07 March 2016)
* 0.37.1 (06 March 2016)
* 0.36 (04 March 2016)
* 0.37 (04 March 2016)
* 0.35 (02 March 2016)
* 0.34 (02 March 2016)
* 0.33 (02 March 2016)
* 0.32 (02 March 2016)
* 0.31 (02 March 2016)
* 0.3 (01 March 2016)
* 0.2 (29 February 2016)
* 0.1 (28 February 2016)<|MERGE_RESOLUTION|>--- conflicted
+++ resolved
@@ -1,5 +1,5 @@
 # Release notes
-<<<<<<< HEAD
+
 ## 3.0 (upcoming release)
 These changes have not been released yet.
 
@@ -14,14 +14,13 @@
   * `this.Monitor.Log` now defaults to the `Trace` log level instead of `Debug`.
   * Dropped support for all deprecated APIs.
   * Updated to Json.NET 12.0.1.
-=======
+
 ## 2.11.2
 Released 22 April 2019 for Stardew Valley 1.3.36.
 
 * For players:
   * Fixed error when a custom map references certain vanilla tilesheets on MacOS.
   * Fixed compatibility with Arch Linux.
->>>>>>> e22a5421
 
 ## 2.11.1
 Released 17 March 2019 for Stardew Valley 1.3.36.
