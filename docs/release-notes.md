&larr; [README](README.md)

# Release notes
<<<<<<< HEAD
## 3.0 (upcoming release)
These changes have not been released yet.

* For players:
  * Updated for Stardew Valley 1.4.
  * Improved performance.
  * SMAPI now prevents invalid items from breaking menus on hover.
  * SMAPI now prevents invalid event preconditions from crashing the game (thanks to berkayylmao!).
  * SMAPI now prevents more invalid dialogues from crashing the game.
  * Rewrote launch script on Linux to improve compatibility (thanks to kurumushi and toastal!).
  * Improved mod scanning:
    * Now ignores metadata files/folders like `__MACOSX` and `__folder_managed_by_vortex`.
    * Now ignores content files like `.txt` or `.png`, which avoids missing-manifest errors in some common cases.
    * Now detects XNB mods more accurately, and consolidates multi-folder XNB mods.
  * Duplicate-mod errors now show the mod version in each folder.
  * Updated mod compatibility list.
  * Fixed mods needing to load custom `Map` assets before the game accesses them (SMAPI will now do so automatically).
  * Fixed Save Backup not pruning old backups if they're uncompressed.
  * Fixed issues when a farmhand reconnects before the game notices they're disconnected.
  * Fixed 'received message' logs shown in non-developer mode.
  * Fixed errors during early startup not shown before exit.
  * Fixed some assets not updated when you switch language to English.
  * Fixed lag in some cases due to incorrect asset caching when playing in non-English.
  * Fixed lag when a mod invalidates many NPC portraits/sprites at once.
  * Fixed map reloads resetting tilesheet seasons.
  * Fixed map reloads not updating door warps.
  * Fixed outdoor tilesheets being seasonalised when added to an indoor location.

* For the mod compatibility list:
  * Now loads faster (since data is fetched in a background service).
  * Now continues working with cached data when the wiki is offline.
  * Clicking a mod link now automatically adds it to the visible mods when the list is filtered.
  * Added metadata links and dev notes (if any) to advanced info.

* For the log parser:
  * Added instructions for Android.
  * Fixed parse failing in some cases due to time format localisation.

* For modders:
  * Mods are now loaded much earlier in the game launch. This lets mods intercept any content asset, but the game is not fully initialised when `Entry` is called (use the `GameLaunched` event if you need to run code when the game is initialised).
  * Added support for content pack translations.
  * Added fields and methods: `IContentPack.HasFile`, `Context.IsGameLaunched`, and `SemanticVersion.TryParse`.
  * Added separate `LogNetworkTraffic` option to make verbose logging less overwhelmingly verbose.
  * Added asset propagation for critter textures and `DayTimeMoneyBox` buttons.
  * `this.Monitor.Log` now defaults to the `Trace` log level instead of `Debug`.
  * The installer now recognises custom game paths stored in `stardewvalley.targets`, if any.
  * Trace logs for a broken mod now list all detected issues (instead of the first one).
  * Trace logs when loading mods are now more clear.
  * Fixed custom maps loaded from `.xnb` files not having their tilesheet paths automatically adjusted.
  * Fixed custom maps loaded from the mod folder with tilesheets in a subfolder not working crossplatform. All tilesheet paths are now normalised for the OS automatically.
  * Removed all deprecated APIs.
  * Removed the `Monitor.ExitGameImmediately` method.
  * Updated dependencies (including Json.NET 11.0.2 → 12.0.2, Mono.Cecil 0.10.1 → 0.10.4).
  * Fixed issue where mod changes weren't tracked correctly for raising events in some cases. Events now reflect a frozen snapshot of the game state, and any mod changes are reflected in the next event tick.
  * Fixed `LoadStageChanged` event not raising correct flags in some cases when creating a new save.
=======
## Upcoming release

* For players:
  * Added friendly log message for save file-not-found errors.
  * Updated for the 'Force Off' gamepad mode added in Stardew Valley 1.4.1.
  * The 'skipped mods' list now shows broken dependencies first, so it's easier to see which ones to fix first.
  * Fixed compatibility with Linux Mint 18 (thanks to techge!) and Arch Linux.
  * Fixed compatibility with Linux systems which have libhybris-utils installed.
  * Fixes for the bundled Console Commands mod:
    * added new clothing items;
    * fixed spawning new flooring and rings (thanks to Mizzion!);
    * fixed spawning custom rings added by mods;
    * Fixed errors when some item data is invalid.
  * Internal optimizations.
  * Updated translations. Thanks to L30Bola (added Portuguese) and PlussRolf (added Spanish)!

* For the web UI:
  * Added option to edit & reupload in the JSON validator.
  * The log parser and JSON validator no longer save files to Pastebin due to ongoing performance issues. All files are now saved to Azure Blob storage instead and expire after one month.
  * Updated the JSON validator for Content Patcher 1.10 and 1.11.
  * Fixed JSON validator no longer letting you change format when viewing results.
  * Fixed JSON validator for Content Patcher schema not requiring `Default` if `AllowBlank` omitted.
  * Fixed log parser not correctly handling content packs with no author (thanks to danvolchek!).
  * Fixed main sidebar link pointing to wiki instead of home page.

* For modders:
  * Added asset propagation for...
    * grass textures;
    * winter flooring textures;
    * `Data\Bundles` changes (for added bundles only).
  * Added direct `Console` access to paranoid mode warnings.
  * Improved error messages for `TargetParameterCountException` when using the reflection API.
  * `helper.Read/WriteSaveData` can now be used while a save is being loaded (e.g. within a `Specialized.LoadStageChanged` event).
  * Fixed private textures loaded from content packs not having their `Name` field set.
  * Fixed asset propagation for `Characters\Farmer\farmer_girl_base_bald`.

* For SMAPI developers:
  * You can now run local environments without configuring Amazon, Azure, MongoDB, and Pastebin accounts.

## 3.0.1
Released 02 December 2019 for Stardew Valley 1.4.0.1.

* For players:
  * Updated for Stardew Valley 1.4.0.1.
  * Improved compatibility with some Linux terminals (thanks to archification and DanielHeath!).
  * Updated translations. Thanks to berkayylmao (added Turkish), feathershine (added Chinese), and Osiris901 (added Russian)!

* For the web UI:
  * Rebuilt web infrastructure to handle higher traffic.
  * If a log can't be uploaded to Pastebin (e.g. due to rate limits), it's now uploaded to Amazon S3 instead. Logs uploaded to S3 expire after one month.
  * Fixed JSON validator not letting you drag & drop a file.

* For modders:
  * `SemanticVersion` now supports [semver 2.0](https://semver.org/) build metadata.

## 3.0
Released 26 November 2019 for Stardew Valley 1.4.

### Release highlights
For players:
* **Updated for Stardew Valley 1.4.**  
  SMAPI 3.0 adds compatibility with the latest game version, and improves mod APIs for changes in
  the game code.

* **Improved performance.**  
  SMAPI should have less impact on game performance and startup time for some players.

* **Automatic save fixing and more error recovery.**  
  SMAPI now detects and prevents more crashes due to game/mod bugs, and automatically fixes your
  save if you remove some custom-content mods.

* **Improved mod scanning.**  
  SMAPI now supports some non-standard mod structures automatically, improves compatibility with
  the Vortex mod manager, and improves various error/skip messages related to mod loading.

* **Overhauled update checks.**  
  SMAPI update checks are now handled entirely on the web server and support community-defined
  version mappings. In particular, false update alerts due to author mistakes can now be solved by
  the community for all players.

* **Fixed many bugs and edge cases.**

For modders:
* **New event system.**  
  SMAPI 3.0 removes the deprecated static events in favor of the new `helper.Events` API. The event
  engine is rewritten to make events more efficient, add events that weren't possible before, make
  existing events more useful, and make event usage and behavior more consistent. When a mod makes
  changes in an event handler, those changes are now also reflected in the next event raise.

* **Improved mod build package.**  
  The [mod build package](https://www.nuget.org/packages/Pathoschild.Stardew.ModBuildConfig) now
  includes the `assets` folder by default if present, supports the new `.csproj` project format,
  enables mod `.pdb` files automatically (to provide line numbers in error messages), adds optional
  Harmony support, and fixes some bugs and edge cases. This also adds compatibility with SMAPI 3.0
  and Stardew Valley 1.4, and drops support for older versions.

* **Mods loaded earlier.**  
  SMAPI now loads mods much earlier, before the game is initialised. That lets mods do things that
  were difficult before, like intercepting some core assets.

* **Improved Android support.**  
  SMAPI now automatically detects when it's running on Android, and updates `Constants.TargetPlatform`
  so mods can adjust their logic if needed. The Save Backup mod is also now Android-compatible.

* **Improved asset propagation.**  
  SMAPI now automatically propagates asset changes for farm animal data, NPC default location data,
  critter textures, and `DayTimeMoneyBox` buttons. Every loaded texture now also has a `Name` field
  so mods can check which asset a texture was loaded for.

* **Breaking changes:**  
  See _[migrate to SMAPI 3.0](https://stardewvalleywiki.com/Modding:Migrate_to_SMAPI_3.0)_ and
  _[migrate to Stardew Valley 1.4](https://stardewvalleywiki.com/Modding:Migrate_to_Stardew_Valley_1.4)_
  for more info.

### For players
* Changes:
  * Updated for Stardew Valley 1.4.
  * Improved performance.
  * Reworked update checks and added community-defined version mapping, to reduce false update alerts due to author mistakes.
  * SMAPI now removes invalid locations/NPCs when loading a save to prevent crashes. A warning is shown in-game when this happens.
  * Added update checks for CurseForge mods.
  * Added support for editing console colors via `smapi-internal/config.json` (for players with unusual consoles).
  * Added support for setting SMAPI CLI arguments as environment variables for Linux/macOS compatibility.
  * Improved mod scanning:
    * Now ignores metadata files/folders (like `__MACOSX` and `__folder_managed_by_vortex`) and content files (like `.txt` or `.png`), which avoids missing-manifest errors in some cases.
    * Now detects XNB mods more accurately, and consolidates multi-folder XNB mods in logged messages.
  * Improved launch script compatibility on Linux (thanks to kurumushi and toastal!).
  * Made error messages more user-friendly in some cases.
  * Save Backup now works in the background, to avoid affecting startup time for players with a large number of saves.
  * The installer now recognises custom game paths stored in [`stardewvalley.targets`](http://smapi.io/package/custom-game-path).
  * Duplicate-mod errors now show the mod version in each folder.
  * Update checks are now faster in some cases.
  * Updated mod compatibility list.
  * Updated SMAPI/game version map.
  * Updated translations. Thanks to eren-kemer (added German)!
* Fixes:
  * Fixed some assets not updated when you switch language to English.
  * Fixed lag in some cases due to incorrect asset caching when playing in non-English.
  * Fixed lag when a mod invalidates many NPC portraits/sprites at once.
  * Fixed Console Commands not including upgraded tools in item commands.
  * Fixed Console Commands' item commands failing if a mod adds invalid item data.
  * Fixed Save Backup not pruning old backups if they're uncompressed.
  * Fixed issues when a farmhand reconnects before the game notices they're disconnected.
  * Fixed 'received message' logs shown in non-developer mode.
  * Fixed various error messages and inconsistent spelling.
  * Fixed update-check error if a Nexus mod is marked as adult content.
  * Fixed update-check error if the Chucklefish page for an update key doesn't exist.

### For the web UI
* Mod compatibility list:
  * Added support for CurseForge mods.
  * Added metadata links and dev notes (if any) to advanced info.
  * Now loads faster (since data is fetched in a background service).
  * Now continues working with cached data when the wiki is offline.
  * Clicking a mod link now automatically adds it to the visible mods if the list is filtered.

* JSON validator:
  * Added JSON validator at [smapi.io/json](https://smapi.io/json), which lets you validate a JSON file against predefined mod formats.
  * Added support for the `manifest.json` format.
  * Added support for the Content Patcher format (thanks to TehPers!).
  * Added support for referencing a schema in a JSON Schema-compatible text editor.

* For the log parser:
  * Added instructions for Android.
  * The page now detects your OS and preselects the right instructions (thanks to danvolchek!).

### For modders
* Breaking changes:
  * Mods are now loaded much earlier in the game launch. This lets mods intercept any content asset, but the game is not fully initialized when `Entry` is called; use the `GameLaunched` event if you need to run code when the game is initialized.
  * Removed all deprecated APIs.
  * Removed unused APIs: `Monitor.ExitGameImmediately`, `Translation.ModName`, and `Translation.Assert`.
  * Fixed `ICursorPosition.AbsolutePixels` not adjusted for zoom.
  * `SemanticVersion` no longer omits `.0` patch numbers when formatting versions, for better [semver](https://semver.org/) conformity (e.g. `3.0` is now formatted as `3.0.0`).
* Changes:
  * Added support for content pack translations.
  * Added `IContentPack.HasFile`, `Context.IsGameLaunched`, and `SemanticVersion.TryParse`.
  * Added separate `LogNetworkTraffic` option to make verbose logging less overwhelmingly verbose.
  * Added asset propagation for `Data\FarmAnimals`, critter textures, and `DayTimeMoneyBox` buttons.
  * Added `Texture2D.Name` values set to the asset key.
  * Added trace logs for skipped loose files in the `Mods` folder and custom SMAPI settings so it's easier to troubleshoot player logs.
  * `Constants.TargetPlatform` now returns `Android` when playing on an Android device.
  * Trace logs for a broken mod now list all detected issues (instead of the first one).
  * Trace logs when loading mods are now more clear.
  * Clarified update-check errors for mods with multiple update keys.
  * Updated dependencies (including Json.NET 11.0.2 → 12.0.3 and Mono.Cecil 0.10.1 → 0.11.1).
* Fixes:
  * Fixed map reloads resetting tilesheet seasons.
  * Fixed map reloads not updating door warps.
  * Fixed outdoor tilesheets being seasonalised when added to an indoor location.
  * Fixed mods needing to load custom `Map` assets before the game accesses them. SMAPI now does so automatically.
  * Fixed custom maps loaded from `.xnb` files not having their tilesheet paths automatically adjusted.
  * Fixed custom maps loaded from the mod folder with tilesheets in a subfolder not working crossplatform. All tilesheet paths are now normalized for the OS automatically.
  * Fixed issue where mod changes weren't tracked correctly for raising events in some cases. Events now reflect a frozen snapshot of the game state, and any mod changes are reflected in the next event tick.
  * Fixed issue where, when a mod's `IAssetEditor` uses `asset.ReplaceWith` on a texture asset while playing in non-English, any changes from that point forth wouldn't affect subsequent cached asset loads.
  * Fixed asset propagation for NPC portraits resetting any unique portraits (e.g. Maru's hospital portrait) to the default.
  * Fixed changes to `Data\NPCDispositions` not always propagated correctly to existing NPCs.
  * Fixed `Rendering`/`Rendered` events not raised during minigames.
  * Fixed `LoadStageChanged` event not raising correct flags in some cases when creating a new save.
  * Fixed `GetApi` without an interface not checking if all mods are loaded.

### For SMAPI maintainers
* Added support for core translation files.
* Migrated to new `.csproj` format.
* Internal refactoring.

## 2.11.3
Released 13 September 2019 for Stardew Valley 1.3.36.

* For players:
  * SMAPI now prevents invalid items from breaking menus on hover.
  * SMAPI now prevents invalid event preconditions from crashing the game (thanks to berkayylmao!).
  * SMAPI now prevents more invalid dialogue from crashing the game.
  * Fixed errors during early startup not shown before exit.
  * Fixed various error messages and inconsistent spelling.

* For the web UI:
  * When filtering the mod list, clicking a mod link now automatically adds it to the visible mods.
  * Added log parser instructions for Android.
  * Fixed log parser failing in some cases due to time format localization.

* For modders:
  * `this.Monitor.Log` now defaults to the `Trace` log level instead of `Debug`. The change will only take effect when you recompile the mod.
>>>>>>> d9a9cef1
  * Fixed 'location list changed' verbose log not correctly listing changes.
  * Fixed mods able to directly load (and in some cases edit) a different mod's local assets using internal asset key forwarding.
  * Fixed changes to a map loaded by a mod being persisted across content managers.
  * Fixed `SDate.AddDays` incorrectly changing year when the result is exactly winter 28.

## 2.11.2
Released 23 April 2019 for Stardew Valley 1.3.36.

* For players:
  * Fixed error when a custom map references certain vanilla tilesheets on Linux/Mac.
  * Fixed compatibility with some Linux distros.

## 2.11.1
Released 17 March 2019 for Stardew Valley 1.3.36.

* For players:
  * Added crops option to `world_clear` console command.
  * Prepared compatibility check for Stardew Valley 1.4.
  * Updated mod compatibility list.
  * Fixed `world_clear` console command removing chests edited to have a debris name.

* For modders:
  * Added support for suppressing false-positive warnings in rare cases.

* For the web UI:
  * The log parser now collapses redundant sections by default.
  * Fixed log parser column resize bug.

## 2.11
Released 01 March 2019 for Stardew Valley 1.3.36.

* For players:
  * Updated for Stardew Valley 1.3.36.

* For modders:
  * Bumped all deprecation levels to _pending removal_.

* For the web UI:
  * The log parser now shows available updates in a section at the top.
  * The mod compatibility page now crosses out mod links if they're outdated to avoid confusion.
  * Fixed smapi.io linking to an archived download in rare cases.

## 2.10.2
Released 09 January 2019 for Stardew Valley 1.3.32–33.

* For players:
  * SMAPI now keeps the first save backup created for the day, instead of the last one.
  * Fixed save backup for some Linux/Mac players. (When compression isn't available, SMAPI will now create uncompressed backups instead.)
  * Fixed some common dependencies not linking to the mod page in 'missing mod' errors.
  * Fixed 'unknown mod' deprecation warnings showing a stack trace when developers mode not enabled.
  * Fixed 'unknown mod' deprecation warnings when they occur in the Mod constructor.
  * Fixed confusing error message when using SMAPI 2.10._x_ with Stardew Valley 1.3.35+.
  * Tweaked XNB mod message for clarity.
  * Updated compatibility list.

* For the web UI:
  * Added beta status filter to compatibility list.
  * Fixed broken ModDrop links in the compatibility list.

* For modders:
  * Asset changes are now propagated into the parsed save being loaded if applicable.
  * Added locale to context trace logs.
  * Fixed error loading custom map tilesheets in some cases.
  * Fixed error when swapping maps mid-session for a location with interior doors.
  * Fixed `Constants.SaveFolderName` and `CurrentSavePath` not available during early load stages when using `Specialized.LoadStageChanged` event.
  * Fixed `LoadStage.SaveParsed` raised before the parsed save data is available.
  * Fixed 'unknown mod' deprecation warnings showing the wrong stack trace.
  * Fixed `e.Cursor` in input events showing wrong grab tile when player using a controller moves without moving the viewpoint.
  * Fixed incorrect 'bypassed safety checks' warning for mods using the new `Specialized.LoadStageChanged` event in 2.10.
  * Deprecated `EntryDll` values whose capitalization don't match the actual file. (This works on Windows, but causes errors for Linux/Mac players.)

## 2.10.1
Released 30 December 2018 for Stardew Valley 1.3.32–33.

* For players:
  * Fixed some mod integrations not working correctly in SMAPI 2.10.

## 2.10
Released 29 December 2018 for Stardew Valley 1.3.32–33.

* For players:
  * Added `world_clear` console command to remove spawned or placed entities.
  * Minor performance improvements.
  * Tweaked installer to reduce antivirus false positives.

* For modders:
  * Added [events](https://stardewvalleywiki.com/Modding:Modder_Guide/APIs/Events): `GameLoop.OneSecondUpdateTicking`, `GameLoop.OneSecondUpdateTicked`, and `Specialized.LoadStageChanged`.
  * Added `e.IsCurrentLocation` event arg to `World` events.
  * You can now use `helper.Data.Read/WriteSaveData` as soon as the save is loaded (instead of once the world is initialized).
  * Increased deprecation levels to _info_ for the upcoming SMAPI 3.0.

* For the web UI:
  * Reduced mod compatibility list's cache time.

## 2.9.3
Released 16 December 2018 for Stardew Valley 1.3.32.

* For players:
  * Fixed errors hovering items in some cases with SMAPI 2.9.2.
  * Fixed some multiplayer features broken when a farmhand returns to title and rejoins.

## 2.9.2
Released 16 December 2018 for Stardew Valley 1.3.32.

* For players:
  * SMAPI now prevents invalid items from crashing the game on hover.
  * Fixed some multiplayer features broken when connecting via Steam friends.
  * Fixed cryptic error message when the game isn't installed correctly.
  * Fixed error when a mod makes invalid changes to an NPC schedule.
  * Fixed game launch errors logged as `SMAPI` instead of `game`.
  * Fixed Windows installer adding unneeded Unix launcher to game folder.

* For modders:
  * Moved content pack methods into a new [content pack API](https://stardewvalleywiki.com/Modding:Modder_Guide/APIs/Content_Packs).
  * Fixed invalid NPC data propagated when a mod changes NPC dispositions.
  * Fixed `Display.RenderedWorld` event broken in SMAPI 2.9.1.
  * **Deprecations:**
    * The `assetData.AsDictionary<TKey, TValue>().Set` methods are now deprecated. Mods should access the `Data` property directly instead.
    * The content pack methods directly on `helper` are now deprecated. Mods should use `helper.ContentPacks` instead.

* For SMAPI developers:
  * Added SMAPI 3.0 readiness to mod API data.

## 2.9.1
Released 07 December 2018 for Stardew Valley 1.3.32.

* For players:
  * Fixed crash in SMAPI 2.9 when constructing certain buildings.
  * Fixed error when a map asset is reloaded in rare cases.

## 2.9
Released 07 December 2018 for Stardew Valley 1.3.32.

* For players:
  * Added support for ModDrop in update checks and the mod compatibility list.
  * Added friendly error for Steam players when Steam isn't loaded.
  * Fixed cryptic error when running the installer from inside a zip file on Windows.
  * Fixed error when leaving and rejoining a multiplayer server in the same session.
  * Fixed empty "mods with warnings" list in some cases due to hidden warnings.
  * Fixed Console Commands' handling of tool upgrade levels for item commands.

* For modders:
  * Added ModDrop update keys (see [docs](https://stardewvalleywiki.com/Modding:Modder_Guide/APIs/Manifest#Update_checks)).
  * Added `IsLocalPlayer` to new player events.
  * Added `helper.CreateTemporaryContentPack` to replace the deprecated `CreateTransitionalContentPack`.
  * Reloading a map asset will now update affected locations.
  * Reloading the `Data\NPCDispositions` asset will now update affected NPCs.
  * Disabled trace messages related to paranoid mode when it's disabled.
  * Fixed world events like `ObjectListChanged` not working in the mines.
  * Fixed some map tilesheets not editable if not playing in English.
  * Fixed newlines in manifest fields not being ignored.
  * Fixed `Display.RenderedWorld` event invoked after overlays are rendered.
  * **Deprecations:**
    * All static events are deprecated and will be removed in SMAPI 3.0. Mods should use the new event system available through `helper.Events` instead; see [_migrate to SMAPI 3.0_](https://stardewvalleywiki.com/Modding:Migrate_to_SMAPI_3.0) for details.

* For the web UI:
  * Added stats to compatibility list.
  * Fixed compatibility list showing beta header when there's no beta in progress.

## 2.8.2
Released 19 November 2018 for Stardew Valley 1.3.32.

* Fixed game crash in MacOS with SMAPI 2.8.

## 2.8.1
Released 19 November 2018 for Stardew Valley 1.3.32.

* Fixed installer error on Windows with SMAPI 2.8.

## 2.8
Released 19 November 2018 for Stardew Valley 1.3.32.

* For players:
  * Reorganised SMAPI files:
    * Moved most SMAPI files into a `smapi-internal` subfolder (so your game folder is less messy).
    * Moved save backups into a `save-backups` subfolder (so they're easier to find).
    * Simplified the installer files to avoid confusion.
  * Added support for organising mods into subfolders.
  * Added support for [ignoring mod folders](https://stardewvalleywiki.com/Modding:Player_Guide/Getting_Started#Install_mods).
  * Update checks now work even for mods without update keys in most cases.
  * SMAPI now prevents a crash caused by mods adding dialogue the game can't parse.
  * SMAPI now recommends a compatible SMAPI version if you have an older game version.
  * Improved various error messages to be more clear and intuitive.
  * Improved compatibility with various Linux shells (thanks to lqdev!), and prefer xterm when available.
  * Fixed transparency issues on Linux/Mac for some mod images.
  * Fixed error when a mod manifest is corrupted.
  * Fixed error when a mod adds an unnamed location.
  * Fixed friendly error no longer shown when SMAPI isn't run from the game folder.
  * Fixed some Windows install paths not detected.
  * Fixed installer duplicating bundled mods if you moved them after the last install.
  * Fixed installer allowing custom mods to be bundled with the install.
  * Fixed some translation issues not shown as warnings.
  * Fixed dependencies not correctly enforced if the dependency is installed but failed to load.
  * Fixed some errors logged as SMAPI instead of the affected mod.
  * Fixed crash log deleted immediately when you relaunch the game.
  * Updated compatibility list.

* For the web UI:
  * Added a [mod compatibility page](https://smapi.io/mods) and [privacy page](https://smapi.io/privacy).
  * The log parser now has a separate filter for game messages.
  * The log parser now shows content pack authors (thanks to danvolchek!).
  * Tweaked log parser UI (thanks to danvolchek!).
  * Fixed log parser instructions for Mac.

* For modders:
  * Added [data API](https://stardewvalleywiki.com/Modding:Modder_Guide/APIs/Data) to store mod data in the save file or app data.
  * Added [multiplayer API](https://stardewvalleywiki.com/Modding:Modder_Guide/APIs/Multiplayer) and [events](https://stardewvalleywiki.com/Modding:Modder_Guide/Apis/Events#Multiplayer_2) to send/receive messages and get connected player info.
  * Added [verbose logging](https://stardewvalleywiki.com/Modding:Modder_Guide/APIs/Logging#Verbose_logging) feature.
  * Added `IContentPack.WriteJsonFile` method.
  * Added IntelliSense documentation for the non-developers version of SMAPI.
  * Added more events to the prototype `helper.Events` for SMAPI 3.0.
  * Added `SkillType` enum constant.
  * Improved content API:
    * added support for overlaying image assets with semi-transparency;
    * mods can now load PNGs even if the game is currently drawing.
  * When comparing mod versions, SMAPI now assigns the lowest precedence to `-unofficial` (e.g. `1.0-beta > 1.0-unofficial`).
  * Fixed content packs' `ReadJsonFile` allowing non-relative paths.
  * Fixed content packs always failing to load if they declare a dependency on a SMAPI mod.
  * Fixed trace logs not showing path for invalid mods.
  * Fixed 'no update keys' warning not shown for mods with only invalid update keys.
  * Fixed `Context.IsPlayerFree` being true while the player is mid-warp in multiplayer.
  * Fixed update-check errors sometimes being overwritten with a generic message.
  * Suppressed the game's 'added crickets' debug output.
  * Updated dependencies (Harmony 1.0.9.1 → 1.2.0.1, Mono.Cecil 0.10 → 0.10.1).
  * **Deprecations:**
    * Non-string manifest versions are now deprecated and will stop working in SMAPI 3.0. Affected mods should use a string version, like `"Version": "1.0.0"`.
    * `ISemanticVersion.Build` is now deprecated and will be removed in SMAPI 3.0. Affected mods should use `ISemanticVersion.PrereleaseTag` instead.
  * **Breaking changes:**
    * `helper.ModRegistry` now returns `IModInfo` instead of `IManifest` directly. This lets SMAPI return more metadata about mods. This doesn't affect any mods that didn't already break in Stardew Valley 1.3.32.
    * Most SMAPI files have been moved into a `smapi-internal` subfolder. This won't affect compiled mod releases, but you'll need to update the build config NuGet package.

* For SMAPI developers:
  * Added support for parallel stable/beta unofficial updates in update checks.
  * Added a 'paranoid warnings' option which reports mods using potentially sensitive .NET APIs (like file or shell access) in the mod issues list.
  * Adjusted `SaveBackup` mod to make it easier to account for custom mod subfolders in the installer.
  * Installer no longer special-cases Omegasis' older `SaveBackup` mod (now named `AdvancedSaveBackup`).
  * Fixed mod web API returning a concatenated name for mods with alternate names.

## 2.7
Released 14 August 2018 for Stardew Valley 1.3.28.

* For players:
  * Updated for Stardew Valley 1.3.28.
  * Improved how mod issues are listed in the console and log.
  * Revamped installer. It now...
    * uses a new format that should be more intuitive;
    * lets players on Linux/Mac choose the console color scheme (SMAPI will auto-detect it on Windows);
    * and validates requirements earlier.
  * Fixed custom festival maps always using spring tilesheets.
  * Fixed `player_add` command not recognising return scepter.
  * Fixed `player_add` command showing fish twice.
  * Fixed some SMAPI logs not deleted when starting a new session.
  * Updated compatibility list.

* For modders:
  * Added support for `.json` data files in the content API (including Content Patcher).
  * Added propagation for asset changes through the content API for...
    * child sprites;
    * dialogue;
    * map tilesheets.
  * Added `--mods-path` CLI command-line argument to switch between mod folders.
  * All enums are now JSON-serialized by name instead of numeric value. (Previously only a few enums were serialized that way. JSON files which already have numeric enum values will still be parsed fine.)
  * Fixed false compatibility error when constructing multidimensional arrays.
  * Fixed `.ToSButton()` methods not being public.

* For SMAPI developers:
  * Dropped support for pre-SMAPI-2.6 update checks in the web API.
    _These are no longer useful, even if the player still has earlier versions of SMAPI. Older versions of SMAPI won't launch in Stardew Valley 1.3 (so they won't check for updates), and newer versions of SMAPI/mods won't work with older versions of the game._

## 2.6
Released 01 August 2018 for Stardew Valley 1.3.27.

* For players:
  * Updated for Stardew Valley 1.3.
  * Added automatic save backups.
  * Improved update checks:
    * added beta update channel;
    * added update alerts for incompatible mods with an unofficial update on the wiki;
    * added update alerts for optional files on Nexus;
    * added console warning for mods which don't have update checks configured;
    * added more visible prompt in beta channel for SMAPI updates;
    * fixed mod update checks failing if a mod only has prerelease versions on GitHub;
    * fixed Nexus mod update alerts not showing HTTPS links.
  * Improved mod warnings in the console.
  * Improved error when game can't start audio.
  * Improved the Console Commands mod:
    * Added `player_add name`, which adds items to your inventory by name instead of ID.
    * Fixed `world_setseason` not running season-change logic.
    * Fixed `world_setseason` not normalizing the season value.
    * Fixed `world_settime` sometimes breaking NPC schedules (e.g. so they stay in bed).
    * Removed the `player_setlevel` and `player_setspeed` commands, which weren't implemented in a useful way. Use a mod like CJB Cheats Menu if you need those.
  * Fixed `SEHException` errors for some players.
  * Fixed performance issues for some players.
  * Fixed default color scheme on Mac or in PowerShell (configurable via `StardewModdingAPI.config.json`).
  * Fixed installer error on Linux/Mac in some cases.
  * Fixed installer not finding some game paths or showing duplicate paths.
  * Fixed installer not removing some SMAPI files.
  * Fixed launch issue for Linux players with some terminals. (Thanks to HanFox and kurumushi!)
  * Fixed abort-retry loop if a mod crashed when intercepting assets during startup.
  * Fixed some mods failing if the player name is blank.
  * Fixed errors when a mod references a missing assembly.
  * Fixed `AssemblyResolutionException` errors in rare cases.
  * Renamed `install.exe` to `install on Windows.exe` to avoid confusion.
  * Updated compatibility list.

* For the web UI:
  * Added option to download SMAPI from Nexus.
  * Added log parser redesign that should be more intuitive.
  * Added log parser option to view raw log.
  * Changed log parser filters to show `DEBUG` messages by default.
  * Fixed design on smaller screens.
  * Fixed log parser issue when content packs have no description.
  * Fixed log parser mangling crossplatform paths in some cases.
  * Fixed `smapi.io/install` not linking to a useful page.

* For modders:
  * Added [input API](https://stardewvalleywiki.com/Modding:Modder_Guide/APIs/Input) for reading and suppressing keyboard, controller, and mouse input.
  * Added code analysis in the NuGet package to flag common issues as warnings.
  * Replaced `LocationEvents` to support multiplayer:
    * now raised for all locations;
    * now includes added/removed building interiors;
    * each event now provides a list of added/removed values;
    * added buildings-changed event.
  * Added `Context.IsMultiplayer` and `Context.IsMainPlayer` flags.
  * Added `Constants.TargetPlatform` which says whether the game is running on Linux, Mac, or Windows.
  * Added `semanticVersion.IsPrerelease()` method.
  * Added support for launching multiple instances transparently. This removes the former `--log-path` command-line argument.
  * Added support for custom seasonal tilesheets when loading an unpacked `.tbin` map.
  * Added Harmony DLL for internal use by SMAPI. (Mods should still include their own copy for backwards compatibility, and in case it's removed later. SMAPI will always load its own version though.)
  * Added option to suppress update checks for a specific mod in `StardewModdingAPI.config.json`.
  * Added absolute pixels to `ICursorPosition`.
  * Added support for reading/writing `ISemanticVersion` to JSON.
  * Added support for reloading NPC schedules through the content API.
  * Reimplemented the content API so it works more reliably in many edge cases.
  * Reimplemented input suppression to work more consistently in many cases.
  * The order of update keys now affects which URL players see in update alerts.
  * Fixed assets loaded by temporary content managers not being editable by mods.
  * Fixed assets not reloaded consistently when the player switches language.
  * Fixed error if a mod loads a PNG while the game is loading (e.g. custom map tilesheets via `IAssetLoader`).
  * Fixed error if a mod translation file is empty.
  * Fixed input suppression not working consistently for clicks.
  * Fixed console input not saved to the log.
  * Fixed `Context.IsPlayerFree` being false during festivals.
  * Fixed `helper.ModRegistry.GetApi` errors not always mentioning which interface caused the issue.
  * Fixed console commands being invoked asynchronously.
  * Fixed mods able to intercept other mods' assets via the internal asset keys.
  * Fixed mods able to indirectly change other mods' data through shared content caches.
  * Fixed `SemanticVersion` allowing invalid versions in some cases.
  * **Breaking changes** (see [migration guide](https://stardewvalleywiki.com/Modding:Migrate_to_Stardew_Valley_1.3)):
     * Dropped some deprecated APIs.
     * `LocationEvents` have been rewritten.
     * Mods can't intercept chatbox input.
     * Mod IDs should only contain letters, numbers, hyphens, dots, and underscores. That allows their use in many contexts like URLs. This restriction is now enforced. (In regex form: `^[a-zA-Z0-9_.-]+$`.)

* For SMAPI developers:
  * Added more consistent crossplatform handling, including MacOS detection.
  * Added beta update channel.
  * Added optional mod metadata to the web API (including Nexus info, wiki metadata, etc).
  * Added early prototype of SMAPI 3.0 events via `helper.Events`.
  * Added early prototype of mod handler toolkit.
  * Added Harmony for SMAPI's internal use.
  * Added metadata dump option in `StardewModdingAPI.config.json` for troubleshooting some cases.
  * Added more stylish pufferchick on the home page.
  * Rewrote update checks:
    * Moved most logic into the web API.
    * Changed web API to require mod IDs.
    * Changed web API to also fetch metadata from SMAPI's internal mod DB and the wiki.
  * Rewrote world/player state tracking. The new implementation is much more efficient than previous method, uses net field events where available, and lays the groundwork for more advanced events in SMAPI 3.0.
  * Split mod DB out of `StardewModdingAPI.config.json` into its own file.
  * Updated to Mono.Cecil 0.10.

## 2.5.5
Released 11 April 2018 for Stardew Valley 1.2.30–1.2.33.

* For players:
  * Fixed mod not loaded if it has an optional dependency that's loaded but skipped.
  * Fixed mod update alerts not shown if one mod has an invalid remote version.
  * Fixed SMAPI update alerts linking to the GitHub repository instead of [smapi.io](https://smapi.io).
  * Fixed SMAPI update alerts for draft releases.
  * Fixed error when two content packs use different capitalization for the same required mod ID.
  * Fixed rare crash if the game duplicates an item.

* For the [log parser](https://smapi.io/log):
  * Tweaked UI.

## 2.5.4
Released 26 March 2018 for Stardew Valley 1.2.30–1.2.33.

* For players:
  * Fixed some textures not updated when a mod changes them.
  * Fixed visual bug on Linux/Mac when mods overlay textures.
  * Fixed error when mods remove an asset editor/loader.
  * Fixed minimum game version incorrectly increased in SMAPI 2.5.3.

* For the [log parser](https://smapi.io/log):
  * Fixed error when log text contains certain tokens.

* For modders:
  * Updated to Json.NET 11.0.2.

* For SMAPI developers:
  * Added support for beta update track to support upcoming Stardew Valley 1.3 beta.

## 2.5.3
Released 13 March 2018 for Stardew Valley ~~1.2.30~~–1.2.33.

* For players:
  * Simplified and improved skipped-mod messages.
  * Fixed rare crash with some combinations of manifest fields and internal mod data.
  * Fixed update checks failing for Nexus Mods due to a change in their API.
  * Fixed update checks failing for some older mods with non-standard versions.
  * Fixed failed update checks being cached for an hour (now cached 5 minutes).
  * Fixed error when a content pack needs a mod that couldn't be loaded.
  * Fixed Linux ["magic number is wrong" errors](https://github.com/mono/mono/issues/6752) by changing default terminal order.
  * Updated compatibility list and added update checks for more mods.

* For the [log parser](https://smapi.io/log):
  * Fixed incorrect filtering in some cases.
  * Fixed error if mods have duplicate names.
  * Fixed parse bugs if a mod has no author name.

* For SMAPI developers:
  * Internal changes to support the upcoming Stardew Valley 1.3 update.

## 2.5.2
Released 25 February 2018 for Stardew Valley 1.2.30–1.2.33.

* For modders:
  * Fixed issue where replacing an asset through `asset.AsImage()` or `asset.AsDictionary()` didn't take effect.

* For the [log parser](https://smapi.io/log):
  * Fixed blank page after uploading a log in some cases.

## 2.5.1
Released 24 February 2018 for Stardew Valley 1.2.30–1.2.33.

* For players:
  * Fixed event error in rare cases.

## 2.5
Released 24 February 2018 for Stardew Valley 1.2.30–1.2.33.

* For players:
  * **Added support for [content packs](https://stardewvalleywiki.com/Modding:Content_packs)**.
    <small>_Content packs are collections of files for a SMAPI mod to load. These can be installed directly under `Mods` like a normal SMAPI mod, get automatic update and compatibility checks, and provide convenient APIs to the mods that read them._</small>
  * Added mod detection for unhandled errors (so most errors now mention which mod caused them).
  * Added install scripts for Linux/Mac (no more manual terminal commands!).
  * Added the missing mod's name and URL to dependency errors.
  * Fixed uninstall script not reporting when done on Linux/Mac.
  * Updated compatibility list and enabled update checks for more mods.

* For modders:
  * Added support for content packs and new APIs to read them.
  * Added support for `ISemanticVersion` in JSON models.
  * Added `SpecializedEvents.UnvalidatedUpdateTick` event for specialized use cases.
  * Added path normalizing to `ReadJsonFile` and `WriteJsonFile` helpers (so no longer need `Path.Combine` with those).
  * Fixed deadlock in rare cases with asset loaders.
  * Fixed unhelpful error when a mod exposes a non-public API.
  * Fixed unhelpful error when a translation file has duplicate keys due to case-insensitivity.
  * Fixed some JSON field names being case-sensitive.

* For the [log parser](https://smapi.io/log):
  * Added support for SMAPI 2.5 content packs.
  * Reduced download size when viewing a parsed log with repeated errors.
  * Improved parse error handling.
  * Fixed 'log started' field showing incorrect date.

* For SMAPI developers:
  * Overhauled mod DB format to be more concise, reduce the memory footprint, and support versioning/defaulting more fields.
  * Reimplemented log parser with serverside parsing and vue.js on the frontend.

## 2.4
Released 24 January 2018 for Stardew Valley 1.2.30–1.2.33.

* For players:
  * Fixed visual map glitch in rare cases.
  * Fixed error parsing JSON files which have curly quotes.
  * Fixed error parsing some JSON files generated on another system.
  * Fixed error parsing some JSON files after mods reload core assemblies, which is no longer allowed.
  * Fixed intermittent errors (e.g. 'collection has been modified') with some mods when loading a save.
  * Fixed compatibility with Linux Terminator terminal.

* For the [log parser](https://smapi.io/log):
  * Fixed error parsing logs with zero installed mods.

* For modders:
  * Added `SaveEvents.BeforeCreate` and `AfterCreate` events.
  * Added `SButton` `IsActionButton()` and `IsUseToolButton()` extensions.
  * Improved JSON parse errors to provide more useful info for troubleshooting.
  * Fixed events being raised while the game is loading a save file.
  * Fixed input events not recognising controller input as an action or use-tool button.
  * Fixed input events setting the same `IsActionButton` and `IsUseToolButton` values for all buttons pressed in an update tick.
  * Fixed semantic versions ignoring `-0` as a prerelease tag.
  * Updated Json.NET to 11.0.1-beta3 (needed to avoid a parser edge case).

* For SMAPI developers:
  * Overhauled input handling to support future input events.

## 2.3
Released 26 December 2017 for Stardew Valley 1.2.30–1.2.33.

* For players:
  * Added a user-friendly [download page](https://smapi.io).
  * Improved cryptic libgdiplus errors on Mac when Mono isn't installed.
  * Fixed mod UIs hidden when menu backgrounds are enabled.

* For modders:
  * **Added mod-provided APIs** to allow simple integrations between mods, even without direct assembly references.
  * Added `GameEvents.FirstUpdateTick` event (called once after all mods are initialized).
  * Added `IsSuppressed` to input events so mods can optionally avoid handling keys another mod has already handled.
  * Added trace message for mods with no update keys.
  * Adjusted reflection API to match actual usage (e.g. renamed `GetPrivate*` to `Get*`), and deprecated previous methods.
  * Fixed `GraphicsEvents.OnPostRenderEvent` not being raised in some specialized cases.
  * Fixed reflection API error for properties missing a `get` and `set`.
  * Fixed issue where a mod could change the cursor position reported to other mods.
  * Updated compatibility list.

* For the [log parser](https://smapi.io/log):
  * Fixed broken favicon.

## 2.2
Released 02 December 2017 for Stardew Valley 1.2.30–1.2.33.

* For players:
  * Fixed error when a mod loads custom assets on Linux/Mac.
  * Fixed error when checking for updates on Linux/Mac due to API HTTPS redirect.
  * Fixed error when Mac adds an `mcs` symlink to the installer package.
  * Fixed `player_add` command not handling tool upgrade levels.
  * Improved error when a mod has an invalid `EntryDLL` filename format.
  * Updated compatibility list.

* For the [log parser](https://smapi.io/log):
  * Logs no longer expire after a week.
  * Fixed error when uploading very large logs.
  * Slightly improved the UI.

* For modders:
  * Added `helper.Content.NormalizeAssetName` method.
  * Added `SDate.DaysSinceStart` property.
  * Fixed input events' `e.SuppressButton(button)` method ignoring specified button.
  * Fixed input events' `e.SuppressButton()` method not working with mouse buttons.

## 2.1
Released 01 November 2017 for Stardew Valley 1.2.30–1.2.33.

* For players:
  * Added a [log parser](https://smapi.io/log) site.
  * Added better Steam instructions to the SMAPI installer.
  * Renamed the bundled _TrainerMod_ to _ConsoleCommands_ to make its purpose clearer.
  * Removed the game's test messages from the console log.
  * Improved update-check errors when playing offline.
  * Fixed compatibility check for players with Stardew Valley 1.08.
  * Fixed `player_setlevel` command not setting XP too.

* For modders:
  * The reflection API now works with public code to simplify mod integrations.
  * The content API now lets you invalidated multiple assets at once.
  * The `InputEvents` have been improved:
    * Added `e.IsActionButton` and `e.IsUseToolButton`.
    * Added `ToSButton()` extension for the game's `Game1.options` button type.
    * Deprecated `e.IsClick`, which is limited and unclear. Use `IsActionButton` or `IsUseToolButton` instead.
    * Fixed `e.SuppressButton()` not correctly suppressing keyboard buttons.
    * Fixed `e.IsClick` (now `e.IsActionButton`) ignoring custom key bindings.
  * `SemanticVersion` can now be constructed from a `System.Version`.
  * Fixed reflection API blocking access to some non-SMAPI members.
  * Fixed content API allowing absolute paths as asset keys.
  * Fixed content API failing to load custom map tilesheets that aren't preloaded.
  * Fixed content API incorrectly detecting duplicate loaders when a mod implements `IAssetLoader` directly.

* For SMAPI developers:
  * Added the installer version and platform to the installer window title to simplify troubleshooting.

## 2.0
Released 14 October 2017 for Stardew Valley 1.2.30–1.2.33.

### Release highlights
* **Mod update checks**
  SMAPI now checks if your mods have updates available, and will alert you in the console with a convenient link to the
  mod page. This works with mods from the Chucklefish mod site, GitHub, or Nexus Mods. SMAPI 2.0 launches with
  update-check support for over 250 existing mods, and more will be added as modders enable the feature.

* **Mod stability warnings**
  SMAPI now detects when a mod contains code which can destabilise your game or corrupt your save, and shows a warning
  in the console.

* **Simpler console**
   The console is now simpler and easier to read, some commands have been streamlined, and the colors now adjust to fit
   your terminal background color.

* **New features for modders**
  SMAPI 2.0 adds several features to enable new kinds of mods (see
  [API documentation](https://stardewvalleywiki.com/Modding:Modder_Guide/APIs)).

  The **content API** lets you edit, inject, and reload XNB data loaded by the game at any time. This lets SMAPI mods do
  anything previously only possible with XNB mods, and enables new mod scenarios not possible with XNB mods (e.g.
  seasonal textures, NPC clothing that depend on the weather or location, etc).

  The **input events** unify controller + keyboard + mouse input into one event and constant for easy handling, and add
  metadata like the cursor position and grab tile to support click handling. They also let you prevent the game from
  receiving input, to enable new scenarios like action highjacking and UI overlays.

  The mod manifest has a few changes too:
  * The **`UpdateKeys` field** lets you specify your Chucklefish, GitHub, or Nexus mod IDs. SMAPI will automatically
    check for newer versions and notify the player.
  * The **version field** is now a semantic string like `"1.0-alpha"`. (Mods which still use the version structure will
    still work fine.)
  * The **dependencies field** now lets you add optional dependencies which should be loaded first if available.

  Finally, the `SDate` utility now has a `DayOfWeek` field for more convenient date calculations, and `ISemanticVersion`
  now implements `IEquatable<ISemanticVersion>`.

* **Goodbye deprecated code**
  SMAPI 2.0 removes all deprecated code to unshackle future development. That includes...
  * removed all code marked obsolete;
  * removed TrainerMod's `save` and `load` commands;
  * removed support for mods with no `Name`, `Version`, or `UniqueID` in their manifest;
  * removed support for multiple mods having the same `UniqueID` value;
  * removed access to SMAPI internals through the reflection helper.

* **Command-line install**
  For power users and mod managers, the SMAPI installer can now be scripted using command-line arguments
  (see [technical docs](technical/smapi.md#command-line-arguments)).

### Change log
For players:
* SMAPI now alerts you when mods have new versions available.
* SMAPI now warns you about mods which may impact game stability or compatibility.
* The console is now simpler and easier to read, and adjusts its colors to fit your terminal background color.
* Renamed installer folder to avoid confusion.
* Updated compatibility list.
* Fixed update check errors on Linux/Mac.
* Fixed collection-changed errors during startup for some players.

For mod developers:
* Added support for editing, injecting, and reloading XNB data loaded by the game at any time.
* Added support for automatic mod update checks.
* Added unified input events.
* Added support for suppressing input.
* Added support for optional dependencies.
* Added support for specifying the mod version as a string (like `"1.0-alpha"`) in `manifest.json`.
* Added day of week to `SDate` instances.
* Added `IEquatable<ISemanticVersion>` to `ISemanticVersion`.
* Updated Json.NET from 8.0.3 to 10.0.3.
* Removed the TrainerMod's `save` and `load` commands.
* Removed all deprecated code.
* Removed support for mods with no `Name`, `Version`, or `UniqueID` in their manifest.
* Removed support for mods with a non-unique `UniqueID` value in their manifest.
* Removed access to SMAPI internals through the reflection helper, to discourage fragile mods.
* Fixed `SDate.Now()` crashing when called during the new-game intro.
* Fixed `TimeEvents.AfterDayStarted` being raised during the new-game intro.
* Fixed SMAPI allowing map tilesheets with absolute or directory-climbing paths. These are now rejected even if the path exists, to avoid problems when players install the mod.

For power users:
* Added command-line arguments to the SMAPI installer so it can be scripted.

For SMAPI developers:
* Significantly refactored SMAPI to support changes in 2.0 and upcoming releases.
* Overhauled `StardewModdingAPI.config.json` format to support mod data like update keys.
* Removed SMAPI 1._x_ compatibility mode.

## 1.15.4
Released 09 September 2017 for Stardew Valley 1.2.30–1.2.33.

For players:
* Fixed errors when loading some custom maps on Linux/Mac or using XNB Loader.
* Fixed errors in rare cases when a mod calculates an in-game date.

For modders:
* Added UTC timestamp to log file.

For SMAPI developers:
* Internal changes to support the upcoming SMAPI 2.0 release.

## 1.15.3
Released 23 August 2017 for Stardew Valley 1.2.30–1.2.33.

For players:
* Fixed mods being wrongly marked as duplicate in some cases.

## 1.15.2
Released 23 August 2017 for Stardew Valley 1.2.30–1.2.33.

For players:
* Improved errors when a mod DLL can't be loaded.
* Improved errors when using very old versions of Stardew Valley.
* Updated compatibility list.

For mod developers:
* Added `Context.CanPlayerMove` property for mod convenience.
* Added content helper properties for the game's current language.
* Fixed `Context.IsPlayerFree` being false if the player is performing an action.
* Fixed `GraphicsEvents.Resize` being raised before the game updates its window data.
* Fixed `SemanticVersion` not being deserializable through Json.NET.
* Fixed terminal not launching on Xfce Linux.

For SMAPI developers:
* Internal changes to support the upcoming SMAPI 2.0 release.

## 1.15.1
Released 10 July 2017 for Stardew Valley 1.2.30–1.2.33.

For players:
* Fixed controller mod input broken in 1.15.
* Fixed TrainerMod packaging unneeded files.

For modders:
* Fixed mod registry lookups by unique ID not being case-insensitive.

## 1.15
Released 08 July 2017 for Stardew Valley 1.2.30–1.2.31.

For players:
* Cleaned up SMAPI console a bit.
* Revamped TrainerMod's item commands:
  * `player_add` is a new command to add any item to your inventory (including tools, weapons, equipment, craftables, wallpaper, etc). This replaces the former `player_additem`, `player_addring`, and `player_addweapon`.
  * `list_items` now shows all items in the game. You can search by item type like `list_items weapon`, or search by item name like `list_items galaxy sword`.
  * `list_items` now also matches translated item names when playing in another language.
  * `list_item_types` is a new command to see a list of item types.
* Fixed unhelpful error when a `config.json` is invalid.
* Fixed rare crash when window loses focus for a few players (further to fix in 1.14).
* Fixed invalid `ObjectInformation.xnb` causing a flood of warnings; SMAPI now shows one error instead.
* Updated mod compatibility list.

For modders:
* Added `SDate` utility for in-game date calculations (see [API reference](https://stardewvalleywiki.com/Modding:Modder_Guide/APIs/Utilities#Dates)).
* Added support for minimum dependency versions in `manifest.json` (see [API reference](https://stardewvalleywiki.com/Modding:Modder_Guide/APIs/Manifest)).
* Added more useful logging when loading mods.
* Added a `ModID` property to all mod helpers for extension methods.
* Changed `manifest.MinimumApiVersion` from string to `ISemanticVersion`. This shouldn't affect mods unless they referenced that field in code.
* Fixed `SemanticVersion` parsing some invalid versions into close approximations (like `1.apple` &rarr; `1.0-apple`).
* Fixed `SemanticVersion` not treating hyphens as separators when comparing prerelease tags.
  <small>_(While that was technically correct, it leads to unintuitive behaviour like sorting `-alpha-2` _after_ `-alpha-10`, even though `-alpha.2` sorts before `-alpha.10`.)_</small>
* Fixed corrupted state exceptions not being logged by SMAPI.
* Increased all deprecations to _pending removal_.

For SMAPI developers:
* Added SMAPI 2.0 compile mode, for testing how mods will work with SMAPI 2.0.
* Added prototype SMAPI 2.0 feature to override XNB files (not enabled for mods yet).
* Added prototype SMAPI 2.0 support for version strings in `manifest.json` (not recommended for mods yet).
* Compiling SMAPI now uses your `~/stardewvalley.targets` file if present.

## 1.14
Released 02 July 2017 for Stardew Valley 1.2.30.

For players:
* SMAPI now shows friendly errors when...
  * it can't detect the game;
  * a mod dependency is missing (if it's listed in the mod manifest);
  * you have Stardew Valley 1.11 or earlier (which aren't compatible);
  * you run `install.exe` from within the downloaded zip file.
* Fixed "unknown mod" deprecation warnings by improving how SMAPI detects the mod using the event.
* Fixed `libgdiplus.dylib` errors for some players on Mac.
* Fixed rare crash when window loses focus for a few players.
* Bumped minimum game version to 1.2.30.
* Updated mod compatibility list.

For modders:
* You can now add dependencies to `manifest.json` (see [API reference](https://stardewvalleywiki.com/Modding:Modder_Guide/APIs/Manifest)).
* You can now translate your mod (see [API reference](https://stardewvalleywiki.com/Modding:Modder_Guide/APIs/Translation)).
* You can now load unpacked `.tbin` files from your mod folder through the content API.
* SMAPI now automatically fixes tilesheet references for maps loaded from the mod folder.
  <small>_When loading a map from the mod folder, SMAPI will automatically use tilesheets relative to the map file if they exists. Otherwise it will default to tilesheets in the game content._</small>
* Added `Context.IsPlayerFree` for mods that need to check if the player can act (i.e. save is loaded, no menu is displayed, no cutscene is in progress, etc).
* Added `Context.IsInDrawLoop` for specialized mods.
* Fixed `smapi-crash.txt` being copied from the default log even if a different path is specified with `--log-path`.
* Fixed the content API not matching XNB filenames with two dots (like `a.b.xnb`) if you don't specify the `.xnb` extension.
* Fixed `debug` command output not printed to console.
* Deprecated `TimeEvents.DayOfMonthChanged`, `SeasonOfYearChanged`, and `YearOfGameChanged`. These don't do what most modders think they do and aren't very reliable, since they depend on the SMAPI/game lifecycle which can change. You should use `TimeEvents.AfterDayStarted` or `SaveEvents.BeforeSave` instead.

## 1.13.1
Released 19 May 2017 for Stardew Valley 1.2.26–1.2.29.

For players:
* Fixed errors when loading a mod with no name or version.
* Fixed mods with no manifest `Name` field having no name (SMAPI will now shows their filename).

## 1.13
Released 19 May 2017 for Stardew Valley 1.2.26–1.2.29.

For players:
* SMAPI now recovers better from mod draw errors and detects when the error is irrecoverable.
* SMAPI now recovers automatically from errors in the game loop when possible.
* SMAPI now remembers if your game crashed and offers help next time you launch it.
* Fixed installer sometimes finding redundant game paths.
* Fixed save events not being raised after the first day on Linux/Mac.
* Fixed error on Linux/Mac when a mod loads a PNG immediately after the save is loaded.
* Updated mod compatibility list for Stardew Valley 1.2.

For mod developers:
<<<<<<< HEAD
* Added a `Context.IsWorldReady` flag for mods to use.
  <small>_This indicates whether a save is loaded and the world is finished initialising, which starts at the same point that `SaveEvents.AfterLoad` and `TimeEvents.AfterDayStarted` are raised. This is mainly useful for events which can be raised before the world is loaded (like update tick)._</small>
=======
* Added a `Context.IsWorldReady` flag for mods to use.  
  <small>_This indicates whether a save is loaded and the world is finished initializing, which starts at the same point that `SaveEvents.AfterLoad` and `TimeEvents.AfterDayStarted` are raised. This is mainly useful for events which can be raised before the world is loaded (like update tick)._</small>
>>>>>>> d9a9cef1
* Added a `debug` console command which lets you run the game's debug commands (e.g. `debug warp FarmHouse 1 1` warps you to the farmhouse).
* Added basic context info to logs to simplify troubleshooting.
* Added a `Mod.Dispose` method which can be overriden to clean up before exit. This method isn't guaranteed to be called on every exit.
* Deprecated mods that don't have a `Name`, `Version`, or `UniqueID` in their manifest. These will be required in SMAPI 2.0.
* Deprecated `GameEvents.GameLoaded` and `GameEvents.FirstUpdateTick`. You can move any affected code into your mod's `Entry` method.
* Fixed maps not recognising custom tilesheets added through the SMAPI content API.
* Internal refactoring for upcoming features.

## 1.12
Released 03 May 2017 for Stardew Valley 1.2.26–1.2.29.

For players:
* The installer now lets you choose the install path if you have multiple copies of the game, instead of using the first path found.
* Fixed mod draw errors breaking the game.
* Fixed mods on Linux/Mac no longer working after the game saves.
* Fixed `libgdiplus.dylib` errors on Mac when mods read PNG files.
* Adopted pufferchick.

For mod developers:
* Unknown mod manifest fields are now stored in `IManifest::ExtraFields`.
* The content API now defaults to `ContentSource.ModFolder`.
* Fixed content API error when loading a PNG during early game init (e.g. in mod's `Entry`).
* Fixed content API error when loading an XNB from the mod folder on Mac.

## 1.11
Released 30 April 2017 for Stardew Valley 1.2.26.

For players:
* SMAPI now detects issues in `ObjectInformation.xnb` files caused by outdated XNB mods.
* Errors when loading a save are now shown in the SMAPI console.
* Improved console logging performance.
* Fixed errors during game update causing the game to hang.
* Fixed errors due to mod events triggering during game save in Stardew Valley 1.2.

For mod developers:
* Added a content API which loads custom textures/maps/data from the mod's folder (`.xnb` or `.png` format) or game content.
* `Console.Out` messages are now written to the log file.
* `Monitor.ExitGameImmediately` now aborts SMAPI initialization and events more quickly.
* Fixed value-changed events being raised when the player loads a save due to values being initialized.

## 1.10
Released 24 April 2017 for Stardew Valley 1.2.26.

For players:
* Updated to Stardew Valley 1.2.
* Added logic to rewrite many mods for compatibility with game updates, though some mods may still need an update.
* Fixed `SEHException` errors affecting some players.
* Fixed issue where SMAPI didn't unlock some files on exit.
* Fixed rare issue where the installer would crash trying to delete a bundled mod from `%appdata%`.
* Improved TrainerMod commands:
  * Added `world_setyear` to change the current year.
  * Replaced `player_addmelee` with `player_addweapon` with support for non-melee weapons.

For mod developers:
* Mods are now initialized after the `Initialize`/`LoadContent` phase, which means the `GameEvents.Initialize` and `GameEvents.LoadContent` events are deprecated. You can move any logic in those methods to your mod's `Entry` method.
* Added `IsBetween` and string overloads to the `ISemanticVersion` methods.
* Fixed mouse-changed event never updating prior mouse position.
* Fixed `monitor.ExitGameImmediately` not working correctly.
* Fixed `Constants.SaveFolderName` not set for a new game until the save is created.

## 1.9
Released 05 April 2017 for Stardew Valley 1.1–1.11.

For players:
* SMAPI now detects incompatible mods and disables them before they cause problems.
* SMAPI now allows mods nested into an otherwise empty parent folder (like `Mods\ModName-1.0\ModName\manifest.json`), since that's a common default behaviour when unpacking mods.
* The installer now detects if you need to update .NET Framework before installing SMAPI.
* The installer now detects if you need to run the game at least once (to let it perform first-time setup) before installing SMAPI.
* The installer on Linux now finds games installed to `~/.steam/steam/steamapps/common/Stardew Valley` too.
* The installer now removes old SMAPI logs to prevent confusion.
* The console now has simpler error messages.
* The console now has improved command handling & feedback.
* The console no longer shows the game's debug output (unless you use a _SMAPI for developers_ build).
* Fixed the game-needs-an-update error not pausing before exit.
* Fixed installer errors for some players when deleting files.
* Fixed installer not ignoring potential game folders that don't contain a Stardew Valley exe.
* Fixed installer not recognising Linux/Mac paths starting with `~/` or containing an escaped space.
* Fixed TrainerMod letting you add invalid items which may crash the game.
* Fixed TrainerMod's `world_downminelevel` command not working.
* Fixed rare issue where mod dependencies would override SMAPI dependencies and cause unpredictable bugs.
* Fixed errors in mods' console command handlers crashing the game.

For mod developers:
* Added a simpler API for console commands (see `helper.ConsoleCommands`).
* Added `TimeEvents.AfterDayStarted` event triggered when a day starts. This happens no matter how the day started (including new game, loaded save, or player went to bed).
* Added `ContentEvents.AfterLocaleChanged` event triggered when the player changes the content language (for the upcoming Stardew Valley 1.2).
* Added `SaveEvents.AfterReturnToTitle` event triggered when the player returns to the title screen (for the upcoming Stardew Valley 1.2).
* Added `helper.Reflection.GetPrivateProperty` method.
* Added a `--log-path` argument to specify the SMAPI log path during testing.
* SMAPI now writes XNA input enums (`Buttons` and `Keys`) to JSON as strings automatically, so mods no longer need to add a `StringEnumConverter` themselves for those.
* The SMAPI log now has a simpler filename.
* The SMAPI log now shows the OS caption (like "Windows 10") instead of its internal version when available.
* The SMAPI log now always uses `\r\n` line endings to simplify crossplatform viewing.
* Fixed `SaveEvents.AfterLoad` being raised during the new-game intro before the player is initialized.
* Fixed SMAPI not recognising `Mod` instances that don't subclass `Mod` directly.
* Several obsolete APIs have been removed (see [migration guides](https://stardewvalleywiki.com/Modding:Index#Migration_guides)),
  and all _notice_-level deprecations have been increased to _info_.
* Removed the experimental `IConfigFile`.

For SMAPI developers:
* Added support for debugging SMAPI on Linux/Mac if supported by the editor.

## 1.8
Released 04 February 2017 for Stardew Valley 1.1–1.11.

For players:
* Mods no longer generate `.cache` subfolders.
* Fixed multiple issues where mods failed during assembly loading.
* Tweaked install package to reduce confusion.

For mod developers:
* The `SemanticVersion` constructor now accepts a string version.
* Increased deprecation level for `Extensions` to _pending removal_.
* **Warning:** `Assembly.GetExecutingAssembly().Location` will no longer reliably
  return a valid path, because mod assemblies are loaded from memory when rewritten for
  compatibility. This approach has been discouraged since SMAPI 1.3; use `helper.DirectoryPath`
  instead.

For SMAPI developers:
* Rewrote assembly loading from the ground up. The new implementation...
  * is much simpler;
  * eliminates the `.cache` folders by loading rewritten assemblies from memory;
  * ensures DLLs are loaded in leaf-to-root order (i.e. dependencies first);
  * improves dependent assembly resolution;
  * no longer loads DLLs if they're not referenced;
  * reduces log verbosity.

## 1.7
Released 19 January 2017 for Stardew Valley 1.1–1.11.

For players:
* The console now shows the folder path where mods should be added.
* The console now shows deprecation warnings after the list of loaded mods (instead of intermingled).

For mod developers:
* Added a mod registry which provides metadata about loaded mods.
* The `Entry(…)` method is now deferred until all mods are loaded.
* Fixed `SaveEvents.BeforeSave` and `.AfterSave` not triggering on days when the player shipped something.
* Fixed `PlayerEvents.LoadedGame` and `SaveEvents.AfterLoad` being fired before the world finishes initializing.
* Fixed some `LocationEvents`, `PlayerEvents`, and `TimeEvents` being fired during game startup.
* Increased deprecation levels for `SObject`, `LogWriter` (not `Log`), and `Mod.Entry(ModHelper)` (not `Mod.Entry(IModHelper)`) to _pending removal_. Increased deprecation levels for `Mod.PerSaveConfigFolder`, `Mod.PerSaveConfigPath`, and `Version.VersionString` to _info_.

## 1.6
Released 16 January 2017 for Stardew Valley 1.1–1.11.

For players:
* Added console commands to open the game/data folders.
* Updated list of incompatible mods.
* Fixed `config.json` values being duplicated in some cases.
* Fixed some Linux users not being able to launch SMAPI from Steam.
* Fixed the installer not finding custom install paths on 32-bit Windows.
* Fixed error when loading a mod which was released with a `.cache` folder for a different platform.
* Fixed error when the console doesn't support colour.
* Fixed error when a mod reads a custom JSON file from a directory that doesn't exist.

For mod developers:
* Added three events: `SaveEvents.BeforeSave`, `SaveEvents.AfterSave`, and `SaveEvents.AfterLoad`.
* Deprecated three events:
  * `TimeEvents.OnNewDay` is unreliable; use `TimeEvents.DayOfMonthChanged` or `SaveEvents` instead.
  * `PlayerEvents.LoadedGame` is replaced by `SaveEvents.AfterLoad`.
  * `PlayerEvents.FarmerChanged` serves no purpose.

For SMAPI developers:
  * Added support for specifying a lower bound in mod incompatibility data.
  * Added support for custom incompatible-mod error text.
  * Fixed issue where `TrainerMod` used older logic to detect the game path.

## 1.5
Released 27 December 2016 for Stardew Valley 1.1–1.11.

For players:
  * Added an option to disable update checks.
  * SMAPI will now show a friendly error with update links when you try to use a known incompatible mod version.
  * Fixed an error when a mod uses the new reflection API on a missing field or method.
  * Fixed an issue where mods weren't notified of a menu change if it changed while SMAPI was still notifying mods of the previous change.

For developers:
  * Deprecated `Version` in favour of `SemanticVersion`.
    _This new implementation is [semver 2.0](https://semver.org/)-compliant, introduces `NewerThan(version)` and `OlderThan(version)` convenience methods, adds support for parsing a version string into a `SemanticVersion`, and fixes various bugs with the former implementation. This also replaces `Manifest` with `IManifest`._
  * Increased deprecation levels for `SObject`, `Extensions`, `LogWriter` (not `Log`), `SPlayer`, and `Mod.Entry(ModHelper)` (not `Mod.Entry(IModHelper)`).

## 1.4
Released 12 December 2016 for Stardew Valley 1.1–1.11.

For players:
  * SMAPI will now prevent mods from crashing your game with menu errors.
  * The installer will now automatically detect most custom install paths.
  * The installer will now automatically clean up old SMAPI files.
  * Each mod now has its own `.cache` folder, so removing the mod won't leave orphaned cache files behind.
  * Improved installer wording to reduce confusion.
  * Fixed the installer not removing TrainerMod from appdata if it's already in the game mods directory.
  * Fixed the installer not moving mods out of appdata if the game isn't installed on the same Windows partition.
  * Fixed the SMAPI console not being shown on Linux and Mac.

For developers:
  * Added a reflection API (via `helper.Reflection`) that simplifies robust access to the game's private fields and methods.
  * Added a searchable `list_items` console command to replace the `out_items`, `out_melee`, and `out_rings` commands.
  * Added `TypeLoadException` details when intercepted by SMAPI.
  * Fixed an issue where you couldn't debug into an assembly because it was copied into the `.cache` directory. That will now only happen if necessary.

## 1.3
Released 04 December 2016 for Stardew Valley 1.1–1.11.

For players:
  * You can now run most mods on any platform (e.g. run Windows mods on Linux/Mac).
  * Fixed the normal uninstaller not removing files added by the 'SMAPI for developers' installer.

## 1.2
Released 25 November 2016 for Stardew Valley 1.1–1.11.

For players:
  * Fixed compatibility with some older mods.
  * Fixed mod errors in most event handlers crashing the game.
  * Fixed mod errors in some event handlers preventing other mods from receiving the same event.
  * Fixed game crashing on startup with an audio error for some players.

For developers:
  * Improved logging to show `ReflectionTypeLoadException` details when it's caught by SMAPI.

## 1.1.1
Released 19 November 2016 for Stardew Valley 1.1–1.11.

For players:
  * Fixed compatibility with some older mods.
  * Fixed race condition where some mods would sometimes crash because the game wasn't ready yet.

For developers:
  * Fixed deprecation warnings being repeated if the mod can't be identified.

## 1.1
Released 17 November 2016 for Stardew Valley 1.1–1.11.

For players:
  * Fixed console exiting immediately when some exceptions occur.
  * Fixed an error in 1.0 when mod uses `config.json` but the file doesn't exist.
  * Fixed critical errors being saved to a separate log file.

For developers:
  * Added new logging interface:
    * easier to use;
    * supports trace logs (written to the log file, but hidden in the console by default);
    * messages are now listed in order;
    * messages now show which mod logged them;
    * more consistent and intuitive console color scheme.
  * Added optional `MinimumApiVersion` to `manifest.json`.
  * Added emergency interrupt feature for dangerous mods.

## 1.0
Released 11 November 2016 for Stardew Valley 1.1–1.11.

For players:
  * Added support for Linux and Mac.
  * Added installer to automate adding & removing SMAPI.
  * Added background update check on launch.
  * Fixed missing `steam_appid.txt` file.
  * Fixed some mod UIs disappearing at a non-default zoom level for some users.
  * Removed undocumented support for mods in AppData folder **(breaking change)**.
  * Removed `F2` debug mode.

For mod developers:
  * Added deprecation warnings.
  * Added OS version to log.
  * Added zoom-adjusted mouse position to mouse-changed event arguments.
  * Added SMAPI code documentation.
  * Switched to [semantic versioning](https://semver.org).
  * Fixed mod versions not shown correctly in the log.
  * Fixed misspelled field in `manifest.json` schema.
  * Fixed some events getting wrong data.
  * Simplified log output.

For SMAPI developers:
  * Simplified compiling from source.
  * Formalised release process and added automated build packaging.
  * Removed obsolete and unfinished code.
  * Internal cleanup & refactoring.

## 0.x
* 0.40.1.1 (30 September 2016)
  * Added support for Stardew Valley 1.1.
* 0.40.0 (05 April 2016)
  * Fixed an error that ocurred during minigames.
* 0.39.7 (04 April 2016)
  * Added 'no check' graphics events that are triggered regardless of game's if checks.
* 0.39.6 (01 April 2016)
  * Added game & SMAPI versions to log.
  * Fixed conflict in graphics tick events.
  * Bug fixes.
* 0.39.5 (30 March 2016)
* 0.39.4 (29 March 2016)
* 0.39.3 (28 March 2016)
* 0.39.2 (23 March 2016)
* 0.39.1 (23 March 2016)
* 0.38.8 (23 March 2016)
* 0.38.7 (23 March 2016)
* 0.38.6 (22 March 2016)
* 0.38.5 (22 March 2016)
* 0.38.4 (21 March 2016)
* 0.38.3 (21 March 2016)
* 0.38.2 (21 March 2016)
* 0.38.0 (20 March 2016)
* 0.38.1 (20 March 2016)
* 0.37.3 (08 March 2016)
* 0.37.2 (07 March 2016)
* 0.37.1 (06 March 2016)
* 0.36 (04 March 2016)
* 0.37 (04 March 2016)
* 0.35 (02 March 2016)
* 0.34 (02 March 2016)
* 0.33 (02 March 2016)
* 0.32 (02 March 2016)
* 0.31 (02 March 2016)
* 0.3 (01 March 2016)
* 0.2 (29 February 2016)
* 0.1 (28 February 2016)<|MERGE_RESOLUTION|>--- conflicted
+++ resolved
@@ -1,63 +1,6 @@
 &larr; [README](README.md)
 
 # Release notes
-<<<<<<< HEAD
-## 3.0 (upcoming release)
-These changes have not been released yet.
-
-* For players:
-  * Updated for Stardew Valley 1.4.
-  * Improved performance.
-  * SMAPI now prevents invalid items from breaking menus on hover.
-  * SMAPI now prevents invalid event preconditions from crashing the game (thanks to berkayylmao!).
-  * SMAPI now prevents more invalid dialogues from crashing the game.
-  * Rewrote launch script on Linux to improve compatibility (thanks to kurumushi and toastal!).
-  * Improved mod scanning:
-    * Now ignores metadata files/folders like `__MACOSX` and `__folder_managed_by_vortex`.
-    * Now ignores content files like `.txt` or `.png`, which avoids missing-manifest errors in some common cases.
-    * Now detects XNB mods more accurately, and consolidates multi-folder XNB mods.
-  * Duplicate-mod errors now show the mod version in each folder.
-  * Updated mod compatibility list.
-  * Fixed mods needing to load custom `Map` assets before the game accesses them (SMAPI will now do so automatically).
-  * Fixed Save Backup not pruning old backups if they're uncompressed.
-  * Fixed issues when a farmhand reconnects before the game notices they're disconnected.
-  * Fixed 'received message' logs shown in non-developer mode.
-  * Fixed errors during early startup not shown before exit.
-  * Fixed some assets not updated when you switch language to English.
-  * Fixed lag in some cases due to incorrect asset caching when playing in non-English.
-  * Fixed lag when a mod invalidates many NPC portraits/sprites at once.
-  * Fixed map reloads resetting tilesheet seasons.
-  * Fixed map reloads not updating door warps.
-  * Fixed outdoor tilesheets being seasonalised when added to an indoor location.
-
-* For the mod compatibility list:
-  * Now loads faster (since data is fetched in a background service).
-  * Now continues working with cached data when the wiki is offline.
-  * Clicking a mod link now automatically adds it to the visible mods when the list is filtered.
-  * Added metadata links and dev notes (if any) to advanced info.
-
-* For the log parser:
-  * Added instructions for Android.
-  * Fixed parse failing in some cases due to time format localisation.
-
-* For modders:
-  * Mods are now loaded much earlier in the game launch. This lets mods intercept any content asset, but the game is not fully initialised when `Entry` is called (use the `GameLaunched` event if you need to run code when the game is initialised).
-  * Added support for content pack translations.
-  * Added fields and methods: `IContentPack.HasFile`, `Context.IsGameLaunched`, and `SemanticVersion.TryParse`.
-  * Added separate `LogNetworkTraffic` option to make verbose logging less overwhelmingly verbose.
-  * Added asset propagation for critter textures and `DayTimeMoneyBox` buttons.
-  * `this.Monitor.Log` now defaults to the `Trace` log level instead of `Debug`.
-  * The installer now recognises custom game paths stored in `stardewvalley.targets`, if any.
-  * Trace logs for a broken mod now list all detected issues (instead of the first one).
-  * Trace logs when loading mods are now more clear.
-  * Fixed custom maps loaded from `.xnb` files not having their tilesheet paths automatically adjusted.
-  * Fixed custom maps loaded from the mod folder with tilesheets in a subfolder not working crossplatform. All tilesheet paths are now normalised for the OS automatically.
-  * Removed all deprecated APIs.
-  * Removed the `Monitor.ExitGameImmediately` method.
-  * Updated dependencies (including Json.NET 11.0.2 → 12.0.2, Mono.Cecil 0.10.1 → 0.10.4).
-  * Fixed issue where mod changes weren't tracked correctly for raising events in some cases. Events now reflect a frozen snapshot of the game state, and any mod changes are reflected in the next event tick.
-  * Fixed `LoadStageChanged` event not raising correct flags in some cases when creating a new save.
-=======
 ## Upcoming release
 
 * For players:
@@ -280,7 +223,6 @@
 
 * For modders:
   * `this.Monitor.Log` now defaults to the `Trace` log level instead of `Debug`. The change will only take effect when you recompile the mod.
->>>>>>> d9a9cef1
   * Fixed 'location list changed' verbose log not correctly listing changes.
   * Fixed mods able to directly load (and in some cases edit) a different mod's local assets using internal asset key forwarding.
   * Fixed changes to a map loaded by a mod being persisted across content managers.
@@ -547,7 +489,7 @@
   * Fixed `.ToSButton()` methods not being public.
 
 * For SMAPI developers:
-  * Dropped support for pre-SMAPI-2.6 update checks in the web API.
+  * Dropped support for pre-SMAPI-2.6 update checks in the web API.  
     _These are no longer useful, even if the player still has earlier versions of SMAPI. Older versions of SMAPI won't launch in Stardew Valley 1.3 (so they won't check for updates), and newer versions of SMAPI/mods won't work with older versions of the game._
 
 ## 2.6
@@ -724,7 +666,7 @@
 Released 24 February 2018 for Stardew Valley 1.2.30–1.2.33.
 
 * For players:
-  * **Added support for [content packs](https://stardewvalleywiki.com/Modding:Content_packs)**.
+  * **Added support for [content packs](https://stardewvalleywiki.com/Modding:Content_packs)**.  
     <small>_Content packs are collections of files for a SMAPI mod to load. These can be installed directly under `Mods` like a normal SMAPI mod, get automatic update and compatibility checks, and provide convenient APIs to the mods that read them._</small>
   * Added mod detection for unhandled errors (so most errors now mention which mod caused them).
   * Added install scripts for Linux/Mac (no more manual terminal commands!).
@@ -857,20 +799,20 @@
 Released 14 October 2017 for Stardew Valley 1.2.30–1.2.33.
 
 ### Release highlights
-* **Mod update checks**
+* **Mod update checks**  
   SMAPI now checks if your mods have updates available, and will alert you in the console with a convenient link to the
   mod page. This works with mods from the Chucklefish mod site, GitHub, or Nexus Mods. SMAPI 2.0 launches with
   update-check support for over 250 existing mods, and more will be added as modders enable the feature.
 
-* **Mod stability warnings**
+* **Mod stability warnings**  
   SMAPI now detects when a mod contains code which can destabilise your game or corrupt your save, and shows a warning
   in the console.
 
-* **Simpler console**
+* **Simpler console**  
    The console is now simpler and easier to read, some commands have been streamlined, and the colors now adjust to fit
    your terminal background color.
 
-* **New features for modders**
+* **New features for modders**  
   SMAPI 2.0 adds several features to enable new kinds of mods (see
   [API documentation](https://stardewvalleywiki.com/Modding:Modder_Guide/APIs)).
 
@@ -892,7 +834,7 @@
   Finally, the `SDate` utility now has a `DayOfWeek` field for more convenient date calculations, and `ISemanticVersion`
   now implements `IEquatable<ISemanticVersion>`.
 
-* **Goodbye deprecated code**
+* **Goodbye deprecated code**  
   SMAPI 2.0 removes all deprecated code to unshackle future development. That includes...
   * removed all code marked obsolete;
   * removed TrainerMod's `save` and `load` commands;
@@ -1011,7 +953,7 @@
 * Added a `ModID` property to all mod helpers for extension methods.
 * Changed `manifest.MinimumApiVersion` from string to `ISemanticVersion`. This shouldn't affect mods unless they referenced that field in code.
 * Fixed `SemanticVersion` parsing some invalid versions into close approximations (like `1.apple` &rarr; `1.0-apple`).
-* Fixed `SemanticVersion` not treating hyphens as separators when comparing prerelease tags.
+* Fixed `SemanticVersion` not treating hyphens as separators when comparing prerelease tags.  
   <small>_(While that was technically correct, it leads to unintuitive behaviour like sorting `-alpha-2` _after_ `-alpha-10`, even though `-alpha.2` sorts before `-alpha.10`.)_</small>
 * Fixed corrupted state exceptions not being logged by SMAPI.
 * Increased all deprecations to _pending removal_.
@@ -1040,8 +982,8 @@
 For modders:
 * You can now add dependencies to `manifest.json` (see [API reference](https://stardewvalleywiki.com/Modding:Modder_Guide/APIs/Manifest)).
 * You can now translate your mod (see [API reference](https://stardewvalleywiki.com/Modding:Modder_Guide/APIs/Translation)).
-* You can now load unpacked `.tbin` files from your mod folder through the content API.
-* SMAPI now automatically fixes tilesheet references for maps loaded from the mod folder.
+* You can now load unpacked `.tbin` files from your mod folder through the content API.  
+* SMAPI now automatically fixes tilesheet references for maps loaded from the mod folder.  
   <small>_When loading a map from the mod folder, SMAPI will automatically use tilesheets relative to the map file if they exists. Otherwise it will default to tilesheets in the game content._</small>
 * Added `Context.IsPlayerFree` for mods that need to check if the player can act (i.e. save is loaded, no menu is displayed, no cutscene is in progress, etc).
 * Added `Context.IsInDrawLoop` for specialized mods.
@@ -1070,13 +1012,8 @@
 * Updated mod compatibility list for Stardew Valley 1.2.
 
 For mod developers:
-<<<<<<< HEAD
-* Added a `Context.IsWorldReady` flag for mods to use.
-  <small>_This indicates whether a save is loaded and the world is finished initialising, which starts at the same point that `SaveEvents.AfterLoad` and `TimeEvents.AfterDayStarted` are raised. This is mainly useful for events which can be raised before the world is loaded (like update tick)._</small>
-=======
 * Added a `Context.IsWorldReady` flag for mods to use.  
   <small>_This indicates whether a save is loaded and the world is finished initializing, which starts at the same point that `SaveEvents.AfterLoad` and `TimeEvents.AfterDayStarted` are raised. This is mainly useful for events which can be raised before the world is loaded (like update tick)._</small>
->>>>>>> d9a9cef1
 * Added a `debug` console command which lets you run the game's debug commands (e.g. `debug warp FarmHouse 1 1` warps you to the farmhouse).
 * Added basic context info to logs to simplify troubleshooting.
 * Added a `Mod.Dispose` method which can be overriden to clean up before exit. This method isn't guaranteed to be called on every exit.
@@ -1254,7 +1191,7 @@
   * Fixed an issue where mods weren't notified of a menu change if it changed while SMAPI was still notifying mods of the previous change.
 
 For developers:
-  * Deprecated `Version` in favour of `SemanticVersion`.
+  * Deprecated `Version` in favour of `SemanticVersion`.  
     _This new implementation is [semver 2.0](https://semver.org/)-compliant, introduces `NewerThan(version)` and `OlderThan(version)` convenience methods, adds support for parsing a version string into a `SemanticVersion`, and fixes various bugs with the former implementation. This also replaces `Manifest` with `IManifest`._
   * Increased deprecation levels for `SObject`, `Extensions`, `LogWriter` (not `Log`), `SPlayer`, and `Mod.Entry(ModHelper)` (not `Mod.Entry(IModHelper)`).
 
