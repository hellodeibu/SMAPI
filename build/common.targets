--- conflicted
+++ resolved
@@ -4,12 +4,9 @@
 
   <!--set properties -->
   <PropertyGroup>
-<<<<<<< HEAD
-=======
     <Version>3.0.1</Version>
     <Product>SMAPI</Product>
 
->>>>>>> d9a9cef1
     <AssemblySearchPaths>$(AssemblySearchPaths);{GAC}</AssemblySearchPaths>
     <DefineConstants Condition="$(OS) == 'Windows_NT'">$(DefineConstants);SMAPI_FOR_WINDOWS</DefineConstants>
   </PropertyGroup>
@@ -24,13 +21,10 @@
     <CallTarget Targets="CopySMAPI;CopyDefaultMods" />
   </Target>
   <Target Name="CopySMAPI" Condition="'$(MSBuildProjectName)' == 'SMAPI'">
-<<<<<<< HEAD
-=======
     <ItemGroup>
       <TranslationFiles Include="$(TargetDir)\i18n\*.json" />
     </ItemGroup>
 
->>>>>>> d9a9cef1
     <Copy SourceFiles="$(TargetDir)\$(TargetName).exe" DestinationFolder="$(GamePath)" />
     <Copy SourceFiles="$(TargetDir)\$(TargetName).pdb" DestinationFolder="$(GamePath)" />
     <Copy SourceFiles="$(TargetDir)\$(TargetName).xml" DestinationFolder="$(GamePath)" />
@@ -58,15 +52,6 @@
   </Target>
 
   <!-- common build settings -->
-<<<<<<< HEAD
-  <PropertyGroup>
-    <DebugType>pdbonly</DebugType>
-    <DebugSymbols>true</DebugSymbols>
-  </PropertyGroup>
-
-  <!-- launch SMAPI through Visual Studio -->
-=======
->>>>>>> d9a9cef1
   <PropertyGroup>
     <DebugType>pdbonly</DebugType>
     <DebugSymbols>true</DebugSymbols>
