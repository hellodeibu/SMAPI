using System;
using System.Collections.Generic;
using System.Diagnostics.CodeAnalysis;
using System.Linq;
using Microsoft.Xna.Framework;
using StardewModdingAPI.Mods.ConsoleCommands.Framework.ItemData;
using StardewValley;
using StardewValley.Menus;
using StardewValley.Objects;
using StardewValley.Tools;
using SObject = StardewValley.Object;

namespace StardewModdingAPI.Mods.ConsoleCommands.Framework
{
    /// <summary>Provides methods for searching and constructing items.</summary>
    internal class ItemRepository
    {
        /*********
        ** Fields
        *********/
        /// <summary>The custom ID offset for items don't have a unique ID in the game.</summary>
        private readonly int CustomIDOffset = 1000;


        /*********
        ** Public methods
        *********/
        /// <summary>Get all spawnable items.</summary>
        [SuppressMessage("ReSharper", "AccessToModifiedClosure", Justification = "TryCreate invokes the lambda immediately.")]
        public IEnumerable<SearchableItem> GetAll()
        {
<<<<<<< HEAD
            // get tools
            yield return new SearchableItem(ItemType.Tool, ToolFactory.axe, ToolFactory.getToolFromDescription(ToolFactory.axe, 0));
            yield return new SearchableItem(ItemType.Tool, ToolFactory.hoe, ToolFactory.getToolFromDescription(ToolFactory.hoe, 0));
            yield return new SearchableItem(ItemType.Tool, ToolFactory.pickAxe, ToolFactory.getToolFromDescription(ToolFactory.pickAxe, 0));
            yield return new SearchableItem(ItemType.Tool, ToolFactory.wateringCan, ToolFactory.getToolFromDescription(ToolFactory.wateringCan, 0));
            yield return new SearchableItem(ItemType.Tool, ToolFactory.fishingRod, ToolFactory.getToolFromDescription(ToolFactory.fishingRod, 0));
            yield return new SearchableItem(ItemType.Tool, this.CustomIDOffset, new MilkPail()); // these don't have any sort of ID, so we'll just assign some arbitrary ones
            yield return new SearchableItem(ItemType.Tool, this.CustomIDOffset + 1, new Shears());
            yield return new SearchableItem(ItemType.Tool, this.CustomIDOffset + 2, new Pan());
            yield return new SearchableItem(ItemType.Tool, this.CustomIDOffset + 3, new Wand());

            // clothing
            foreach (int id in Game1.clothingInformation.Keys)
                yield return new SearchableItem(ItemType.Clothing, id, new Clothing(id));

            // wallpapers
            for (int id = 0; id < 112; id++)
                yield return new SearchableItem(ItemType.Wallpaper, id, new Wallpaper(id) { Category = SObject.furnitureCategory });

            // flooring
            for (int id = 0; id < 40; id++)
                yield return new SearchableItem(ItemType.Flooring, id, new Wallpaper(id, isFloor: true) { Category = SObject.furnitureCategory });

            // equipment
            foreach (int id in Game1.content.Load<Dictionary<int, string>>("Data\\Boots").Keys)
                yield return new SearchableItem(ItemType.Boots, id, new Boots(id));
            foreach (int id in Game1.content.Load<Dictionary<int, string>>("Data\\hats").Keys)
                yield return new SearchableItem(ItemType.Hat, id, new Hat(id));
            foreach (int id in Game1.objectInformation.Keys)
=======
            IEnumerable<SearchableItem> GetAllRaw()
>>>>>>> d9a9cef1
            {
                // get tools
                for (int quality = Tool.stone; quality <= Tool.iridium; quality++)
                {
                    yield return this.TryCreate(ItemType.Tool, ToolFactory.axe, () => ToolFactory.getToolFromDescription(ToolFactory.axe, quality));
                    yield return this.TryCreate(ItemType.Tool, ToolFactory.hoe, () => ToolFactory.getToolFromDescription(ToolFactory.hoe, quality));
                    yield return this.TryCreate(ItemType.Tool, ToolFactory.pickAxe, () => ToolFactory.getToolFromDescription(ToolFactory.pickAxe, quality));
                    yield return this.TryCreate(ItemType.Tool, ToolFactory.wateringCan, () => ToolFactory.getToolFromDescription(ToolFactory.wateringCan, quality));
                    if (quality != Tool.iridium)
                        yield return this.TryCreate(ItemType.Tool, ToolFactory.fishingRod, () => ToolFactory.getToolFromDescription(ToolFactory.fishingRod, quality));
                }
                yield return this.TryCreate(ItemType.Tool, this.CustomIDOffset, () => new MilkPail()); // these don't have any sort of ID, so we'll just assign some arbitrary ones
                yield return this.TryCreate(ItemType.Tool, this.CustomIDOffset + 1, () => new Shears());
                yield return this.TryCreate(ItemType.Tool, this.CustomIDOffset + 2, () => new Pan());
                yield return this.TryCreate(ItemType.Tool, this.CustomIDOffset + 3, () => new Wand());

                // clothing
                foreach (int id in Game1.clothingInformation.Keys)
                    yield return this.TryCreate(ItemType.Clothing, id, () => new Clothing(id));

                // wallpapers
                for (int id = 0; id < 112; id++)
                    yield return this.TryCreate(ItemType.Wallpaper, id, () => new Wallpaper(id) { Category = SObject.furnitureCategory });

                // flooring
                for (int id = 0; id < 56; id++)
                    yield return this.TryCreate(ItemType.Flooring, id, () => new Wallpaper(id, isFloor: true) { Category = SObject.furnitureCategory });

                // equipment
                foreach (int id in Game1.content.Load<Dictionary<int, string>>("Data\\Boots").Keys)
                    yield return this.TryCreate(ItemType.Boots, id, () => new Boots(id));
                foreach (int id in Game1.content.Load<Dictionary<int, string>>("Data\\hats").Keys)
                    yield return this.TryCreate(ItemType.Hat, id, () => new Hat(id));

                // weapons
                foreach (int id in Game1.content.Load<Dictionary<int, string>>("Data\\weapons").Keys)
                {
                    yield return this.TryCreate(ItemType.Weapon, id, () => (id >= 32 && id <= 34)
                        ? (Item)new Slingshot(id)
                        : new MeleeWeapon(id)
                    );
                }

                // furniture
                foreach (int id in Game1.content.Load<Dictionary<int, string>>("Data\\Furniture").Keys)
                {
                    if (id == 1466 || id == 1468)
                        yield return this.TryCreate(ItemType.Furniture, id, () => new TV(id, Vector2.Zero));
                    else
                        yield return this.TryCreate(ItemType.Furniture, id, () => new Furniture(id, Vector2.Zero));
                }

                // craftables
                foreach (int id in Game1.bigCraftablesInformation.Keys)
                    yield return this.TryCreate(ItemType.BigCraftable, id, () => new SObject(Vector2.Zero, id));

                // objects
                foreach (int id in Game1.objectInformation.Keys)
                {
                    string[] fields = Game1.objectInformation[id]?.Split('/');

                    // secret notes
                    if (id == 79)
                    {
                        foreach (int secretNoteId in Game1.content.Load<Dictionary<int, string>>("Data\\SecretNotes").Keys)
                        {
                            yield return this.TryCreate(ItemType.Object, this.CustomIDOffset + secretNoteId, () =>
                            {
                                SObject note = new SObject(79, 1);
                                note.name = $"{note.name} #{secretNoteId}";
                                return note;
                            });
                        }
                    }

                    // ring
                    else if (id != 801 && fields?.Length >= 4 && fields[3] == "Ring") // 801 = wedding ring, which isn't an equippable ring
                        yield return this.TryCreate(ItemType.Ring, id, () => new Ring(id));

                    // item
                    else
                    {
                        // spawn main item
                        SObject item = null;
                        yield return this.TryCreate(ItemType.Object, id, () =>
                        {
                            return item = (id == 812 // roe
                                ? new ColoredObject(id, 1, Color.White)
                                : new SObject(id, 1)
                            );
                        });
                        if (item == null)
                            continue;

                        // flavored items
                        switch (item.Category)
                        {
                            // fruit products
                            case SObject.FruitsCategory:
                                // wine
                                yield return this.TryCreate(ItemType.Object, this.CustomIDOffset * 2 + id, () => new SObject(348, 1)
                                {
                                    Name = $"{item.Name} Wine",
                                    Price = item.Price * 3,
                                    preserve = { SObject.PreserveType.Wine },
                                    preservedParentSheetIndex = { item.ParentSheetIndex }
                                });

                                // jelly
                                yield return this.TryCreate(ItemType.Object, this.CustomIDOffset * 3 + id, () => new SObject(344, 1)
                                {
                                    Name = $"{item.Name} Jelly",
                                    Price = 50 + item.Price * 2,
                                    preserve = { SObject.PreserveType.Jelly },
                                    preservedParentSheetIndex = { item.ParentSheetIndex }
                                });
                                break;

                            // vegetable products
                            case SObject.VegetableCategory:
                                // juice
                                yield return this.TryCreate(ItemType.Object, this.CustomIDOffset * 4 + id, () => new SObject(350, 1)
                                {
                                    Name = $"{item.Name} Juice",
                                    Price = (int)(item.Price * 2.25d),
                                    preserve = { SObject.PreserveType.Juice },
                                    preservedParentSheetIndex = { item.ParentSheetIndex }
                                });

                                // pickled
                                yield return this.TryCreate(ItemType.Object, this.CustomIDOffset * 5 + id, () => new SObject(342, 1)
                                {
                                    Name = $"Pickled {item.Name}",
                                    Price = 50 + item.Price * 2,
                                    preserve = { SObject.PreserveType.Pickle },
                                    preservedParentSheetIndex = { item.ParentSheetIndex }
                                });
                                break;

                            // flower honey
                            case SObject.flowersCategory:
                                yield return this.TryCreate(ItemType.Object, this.CustomIDOffset * 5 + id, () =>
                                {
                                    SObject honey = new SObject(Vector2.Zero, 340, $"{item.Name} Honey", false, true, false, false)
                                    {
                                        Name = $"{item.Name} Honey",
                                        preservedParentSheetIndex = { item.ParentSheetIndex }
                                    };
                                    honey.Price += item.Price * 2;
                                    return honey;
                                });
                                break;

                            // roe and aged roe (derived from FishPond.GetFishProduce)
                            case SObject.sellAtFishShopCategory when id == 812:
                                foreach (var pair in Game1.objectInformation)
                                {
                                    // get input
                                    SObject input = this.TryCreate(ItemType.Object, -1, () => new SObject(pair.Key, 1))?.Item as SObject;
                                    if (input == null || input.Category != SObject.FishCategory)
                                        continue;
                                    Color color = TailoringMenu.GetDyeColor(input) ?? Color.Orange;

                                    // yield roe
                                    SObject roe = null;
                                    yield return this.TryCreate(ItemType.Object, this.CustomIDOffset * 7 + id, () =>
                                    {
                                        roe = new ColoredObject(812, 1, color)
                                        {
                                            name = $"{input.Name} Roe",
                                            preserve = { Value = SObject.PreserveType.Roe },
                                            preservedParentSheetIndex = { Value = input.ParentSheetIndex }
                                        };
                                        roe.Price += input.Price / 2;
                                        return roe;
                                    });

                                    // aged roe
                                    if (roe != null && pair.Key != 698) // aged sturgeon roe is caviar, which is a separate item
                                    {
                                        yield return this.TryCreate(ItemType.Object, this.CustomIDOffset * 7 + id, () => new ColoredObject(447, 1, color)
                                        {
                                            name = $"Aged {input.Name} Roe",
                                            Category = -27,
                                            preserve = { Value = SObject.PreserveType.AgedRoe },
                                            preservedParentSheetIndex = { Value = input.ParentSheetIndex },
                                            Price = roe.Price * 2
                                        });
                                    }
                                }
                                break;
                        }
                    }
                }
            }

            return GetAllRaw().Where(p => p != null);
        }


        /*********
        ** Private methods
        *********/
        /// <summary>Create a searchable item if valid.</summary>
        /// <param name="type">The item type.</param>
        /// <param name="id">The unique ID (if different from the item's parent sheet index).</param>
        /// <param name="createItem">Create an item instance.</param>
        private SearchableItem TryCreate(ItemType type, int id, Func<Item> createItem)
        {
            try
            {
                return new SearchableItem(type, id, createItem());
            }
            catch
            {
                return null; // if some item data is invalid, just don't include it
            }
        }
    }
}<|MERGE_RESOLUTION|>--- conflicted
+++ resolved
@@ -29,39 +29,7 @@
         [SuppressMessage("ReSharper", "AccessToModifiedClosure", Justification = "TryCreate invokes the lambda immediately.")]
         public IEnumerable<SearchableItem> GetAll()
         {
-<<<<<<< HEAD
-            // get tools
-            yield return new SearchableItem(ItemType.Tool, ToolFactory.axe, ToolFactory.getToolFromDescription(ToolFactory.axe, 0));
-            yield return new SearchableItem(ItemType.Tool, ToolFactory.hoe, ToolFactory.getToolFromDescription(ToolFactory.hoe, 0));
-            yield return new SearchableItem(ItemType.Tool, ToolFactory.pickAxe, ToolFactory.getToolFromDescription(ToolFactory.pickAxe, 0));
-            yield return new SearchableItem(ItemType.Tool, ToolFactory.wateringCan, ToolFactory.getToolFromDescription(ToolFactory.wateringCan, 0));
-            yield return new SearchableItem(ItemType.Tool, ToolFactory.fishingRod, ToolFactory.getToolFromDescription(ToolFactory.fishingRod, 0));
-            yield return new SearchableItem(ItemType.Tool, this.CustomIDOffset, new MilkPail()); // these don't have any sort of ID, so we'll just assign some arbitrary ones
-            yield return new SearchableItem(ItemType.Tool, this.CustomIDOffset + 1, new Shears());
-            yield return new SearchableItem(ItemType.Tool, this.CustomIDOffset + 2, new Pan());
-            yield return new SearchableItem(ItemType.Tool, this.CustomIDOffset + 3, new Wand());
-
-            // clothing
-            foreach (int id in Game1.clothingInformation.Keys)
-                yield return new SearchableItem(ItemType.Clothing, id, new Clothing(id));
-
-            // wallpapers
-            for (int id = 0; id < 112; id++)
-                yield return new SearchableItem(ItemType.Wallpaper, id, new Wallpaper(id) { Category = SObject.furnitureCategory });
-
-            // flooring
-            for (int id = 0; id < 40; id++)
-                yield return new SearchableItem(ItemType.Flooring, id, new Wallpaper(id, isFloor: true) { Category = SObject.furnitureCategory });
-
-            // equipment
-            foreach (int id in Game1.content.Load<Dictionary<int, string>>("Data\\Boots").Keys)
-                yield return new SearchableItem(ItemType.Boots, id, new Boots(id));
-            foreach (int id in Game1.content.Load<Dictionary<int, string>>("Data\\hats").Keys)
-                yield return new SearchableItem(ItemType.Hat, id, new Hat(id));
-            foreach (int id in Game1.objectInformation.Keys)
-=======
             IEnumerable<SearchableItem> GetAllRaw()
->>>>>>> d9a9cef1
             {
                 // get tools
                 for (int quality = Tool.stone; quality <= Tool.iridium; quality++)
