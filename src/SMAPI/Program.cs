--- conflicted
+++ resolved
@@ -147,13 +147,8 @@
             }
 
             // load SMAPI
-<<<<<<< HEAD
             using (SCore core = new SCore(modsPath, writeToConsole, Program.InteractiveConsole))
                 core.RunInteractively();
-=======
-            using SCore core = new SCore(modsPath, writeToConsole);
-            core.RunInteractively();
->>>>>>> df6e745c
         }
 
         /// <summary>Write an error directly to the console and exit.</summary>
