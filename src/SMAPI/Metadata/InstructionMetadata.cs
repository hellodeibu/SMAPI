--- conflicted
+++ resolved
@@ -48,19 +48,11 @@
             ****/
             yield return new TypeFinder("Harmony.HarmonyInstance", InstructionHandleResult.DetectedGamePatch);
             yield return new TypeFinder("System.Runtime.CompilerServices.CallSite", InstructionHandleResult.DetectedDynamic);
-<<<<<<< HEAD
-            yield return new FieldFinder(typeof(SaveGame).FullName, nameof(SaveGame.serializer), InstructionHandleResult.DetectedSaveSerialiser);
-            yield return new FieldFinder(typeof(SaveGame).FullName, nameof(SaveGame.farmerSerializer), InstructionHandleResult.DetectedSaveSerialiser);
-            yield return new FieldFinder(typeof(SaveGame).FullName, nameof(SaveGame.locationSerializer), InstructionHandleResult.DetectedSaveSerialiser);
-            yield return new EventFinder(typeof(ISpecialisedEvents).FullName, nameof(ISpecialisedEvents.UnvalidatedUpdateTicked), InstructionHandleResult.DetectedUnvalidatedUpdateTick);
-            yield return new EventFinder(typeof(ISpecialisedEvents).FullName, nameof(ISpecialisedEvents.UnvalidatedUpdateTicking), InstructionHandleResult.DetectedUnvalidatedUpdateTick);
-=======
             yield return new FieldFinder(typeof(SaveGame).FullName, nameof(SaveGame.serializer), InstructionHandleResult.DetectedSaveSerializer);
             yield return new FieldFinder(typeof(SaveGame).FullName, nameof(SaveGame.farmerSerializer), InstructionHandleResult.DetectedSaveSerializer);
             yield return new FieldFinder(typeof(SaveGame).FullName, nameof(SaveGame.locationSerializer), InstructionHandleResult.DetectedSaveSerializer);
             yield return new EventFinder(typeof(ISpecializedEvents).FullName, nameof(ISpecializedEvents.UnvalidatedUpdateTicked), InstructionHandleResult.DetectedUnvalidatedUpdateTick);
             yield return new EventFinder(typeof(ISpecializedEvents).FullName, nameof(ISpecializedEvents.UnvalidatedUpdateTicking), InstructionHandleResult.DetectedUnvalidatedUpdateTick);
->>>>>>> d9a9cef1
 
             /****
             ** detect paranoid issues
