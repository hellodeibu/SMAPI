--- conflicted
+++ resolved
@@ -14,17 +14,10 @@
         /****
         ** Public
         ****/
-<<<<<<< HEAD
-        /// <summary>Whether the game has performed core initialisation. This becomes true right before the first update tick..</summary>
-        public static bool IsGameLaunched { get; internal set; }
-
-        /// <summary>Whether the player has loaded a save and the world has finished initialising.</summary>
-=======
         /// <summary>Whether the game has performed core initialization. This becomes true right before the first update tick.</summary>
         public static bool IsGameLaunched { get; internal set; }
 
         /// <summary>Whether the player has loaded a save and the world has finished initializing.</summary>
->>>>>>> d9a9cef1
         public static bool IsWorldReady { get; internal set; }
 
         /// <summary>Whether <see cref="IsWorldReady"/> is true and the player is free to act in the world (no menu is displayed, no cutscene is in progress, etc).</summary>
