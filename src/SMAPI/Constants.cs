using System;
using System.IO;
using System.Linq;
using System.Reflection;
using StardewModdingAPI.Enums;
using StardewModdingAPI.Framework;
using StardewModdingAPI.Framework.ModLoading;
using StardewModdingAPI.Toolkit.Utilities;
using StardewValley;

namespace StardewModdingAPI
{
    /// <summary>Contains SMAPI's constants and assumptions.</summary>
    public static class Constants
    {
        /*********
        ** Accessors
        *********/
        /****
        ** Public
        ****/
        /// <summary>SMAPI's current semantic version.</summary>
<<<<<<< HEAD
        public static ISemanticVersion ApiVersion { get; } = new Toolkit.SemanticVersion("3.0.0");
=======
        public static ISemanticVersion ApiVersion { get; } = new Toolkit.SemanticVersion("3.0.1");
>>>>>>> d9a9cef1

        /// <summary>The minimum supported version of Stardew Valley.</summary>
        public static ISemanticVersion MinimumGameVersion { get; } = new GameVersion("1.4.0");

        /// <summary>The maximum supported version of Stardew Valley.</summary>
        public static ISemanticVersion MaximumGameVersion { get; } = null;

        /// <summary>The target game platform.</summary>
        public static GamePlatform TargetPlatform => (GamePlatform)Constants.Platform;

        /// <summary>The path to the game folder.</summary>
        public static string ExecutionPath { get; } = Path.GetDirectoryName(Assembly.GetExecutingAssembly().Location);

        /// <summary>The directory path containing Stardew Valley's app data.</summary>
        public static string DataPath { get; } = Path.Combine(Environment.GetFolderPath(Environment.SpecialFolder.ApplicationData), "StardewValley");

        /// <summary>The directory path in which error logs should be stored.</summary>
        public static string LogDir { get; } = Path.Combine(Constants.DataPath, "ErrorLogs");

        /// <summary>The directory path where all saves are stored.</summary>
        public static string SavesPath { get; } = Path.Combine(Constants.DataPath, "Saves");

        /// <summary>The name of the current save folder (if save info is available, regardless of whether the save file exists yet).</summary>
        public static string SaveFolderName => Constants.GetSaveFolderName();

        /// <summary>The absolute path to the current save folder (if save info is available and the save file exists).</summary>
        public static string CurrentSavePath => Constants.GetSaveFolderPathIfExists();

        /****
        ** Internal
        ****/
        /// <summary>The URL of the SMAPI home page.</summary>
        internal const string HomePageUrl = "https://smapi.io";

        /// <summary>The absolute path to the folder containing SMAPI's internal files.</summary>
        internal static readonly string InternalFilesPath = Program.DllSearchPath;

        /// <summary>The file path for the SMAPI configuration file.</summary>
        internal static string ApiConfigPath => Path.Combine(Constants.InternalFilesPath, "config.json");

        /// <summary>The file path for the SMAPI metadata file.</summary>
        internal static string ApiMetadataPath => Path.Combine(Constants.InternalFilesPath, "metadata.json");

        /// <summary>The filename prefix used for all SMAPI logs.</summary>
        internal static string LogNamePrefix { get; } = "SMAPI-";

        /// <summary>The filename for SMAPI's main log, excluding the <see cref="LogExtension"/>.</summary>
        internal static string LogFilename { get; } = $"{Constants.LogNamePrefix}latest";

        /// <summary>The filename extension for SMAPI log files.</summary>
        internal static string LogExtension { get; } = "txt";

        /// <summary>The file path for the log containing the previous fatal crash, if any.</summary>
        internal static string FatalCrashLog => Path.Combine(Constants.LogDir, "SMAPI-crash.txt");

        /// <summary>The file path which stores a fatal crash message for the next run.</summary>
        internal static string FatalCrashMarker => Path.Combine(Constants.InternalFilesPath, "StardewModdingAPI.crash.marker");

        /// <summary>The file path which stores the detected update version for the next run.</summary>
        internal static string UpdateMarker => Path.Combine(Constants.InternalFilesPath, "StardewModdingAPI.update.marker");

        /// <summary>The default full path to search for mods.</summary>
        internal static string DefaultModsPath { get; } = Path.Combine(Constants.ExecutionPath, "Mods");

        /// <summary>The actual full path to search for mods.</summary>
        internal static string ModsPath { get; set; }

        /// <summary>The game's current semantic version.</summary>
        internal static ISemanticVersion GameVersion { get; } = new GameVersion(Game1.version);

        /// <summary>The target game platform.</summary>
        internal static Platform Platform { get; } = EnvironmentUtility.DetectPlatform();

        /// <summary>The game's assembly name.</summary>
        internal static string GameAssemblyName => Constants.Platform == Platform.Windows ? "Stardew Valley" : "StardewValley";

        /// <summary>The language code for non-translated mod assets.</summary>
        internal static LocalizedContentManager.LanguageCode DefaultLanguage { get; } = LocalizedContentManager.LanguageCode.en;


        /*********
        ** Internal methods
        *********/
        /// <summary>Get the SMAPI version to recommend for an older game version, if any.</summary>
        /// <param name="version">The game version to search.</param>
        /// <returns>Returns the compatible SMAPI version, or <c>null</c> if none was found.</returns>
        internal static ISemanticVersion GetCompatibleApiVersion(ISemanticVersion version)
        {
            switch (version.ToString())
            {
                case "1.3.36":
                    return new SemanticVersion(2, 11, 2);

                case "1.3.32":
                case "1.3.33":
                    return new SemanticVersion(2, 10, 2);

                case "1.3.28":
                    return new SemanticVersion(2, 7, 0);

                case "1.2.30":
                case "1.2.31":
                case "1.2.32":
                case "1.2.33":
                    return new SemanticVersion(2, 5, 5);
            }

            return null;
        }

        /// <summary>Get metadata for mapping assemblies to the current platform.</summary>
        /// <param name="targetPlatform">The target game platform.</param>
        internal static PlatformAssemblyMap GetAssemblyMap(Platform targetPlatform)
        {
            // get assembly changes needed for platform
            string[] removeAssemblyReferences;
            Assembly[] targetAssemblies;
            switch (targetPlatform)
            {
                case Platform.Linux:
                case Platform.Mac:
                    removeAssemblyReferences = new[]
                    {
                        "Netcode",
                        "Stardew Valley",
                        "Microsoft.Xna.Framework",
                        "Microsoft.Xna.Framework.Game",
                        "Microsoft.Xna.Framework.Graphics",
                        "Microsoft.Xna.Framework.Xact",
                        "StardewModdingAPI.Toolkit.CoreInterfaces" // renamed in SMAPI 3.0
                    };
                    targetAssemblies = new[]
                    {
                        typeof(StardewValley.Game1).Assembly, // note: includes Netcode types on Linux/Mac
                        typeof(Microsoft.Xna.Framework.Vector2).Assembly,
                        typeof(StardewModdingAPI.IManifest).Assembly
                    };
                    break;

                case Platform.Windows:
                    removeAssemblyReferences = new[]
                    {
                        "StardewValley",
                        "MonoGame.Framework",
                        "StardewModdingAPI.Toolkit.CoreInterfaces" // renamed in SMAPI 3.0
                    };
                    targetAssemblies = new[]
                    {
                        typeof(Netcode.NetBool).Assembly,
                        typeof(StardewValley.Game1).Assembly,
                        typeof(Microsoft.Xna.Framework.Vector2).Assembly,
                        typeof(Microsoft.Xna.Framework.Game).Assembly,
                        typeof(Microsoft.Xna.Framework.Graphics.SpriteBatch).Assembly,
                        typeof(StardewModdingAPI.IManifest).Assembly
                    };
                    break;

                default:
                    throw new InvalidOperationException($"Unknown target platform '{targetPlatform}'.");
            }

            return new PlatformAssemblyMap(targetPlatform, removeAssemblyReferences, targetAssemblies);
        }


        /*********
        ** Private methods
        *********/
        /// <summary>Get the name of the save folder, if any.</summary>
        private static string GetSaveFolderName()
        {
            // save not available
            if (Context.LoadStage == LoadStage.None)
                return null;

            // get basic info
            string playerName;
            ulong saveID;
            if (Context.LoadStage == LoadStage.SaveParsed)
            {
                playerName = SaveGame.loaded.player.Name;
                saveID = SaveGame.loaded.uniqueIDForThisGame;
            }
            else
            {
                playerName = Game1.player.Name;
                saveID = Game1.uniqueIDForThisGame;
            }

            // build folder name
            return $"{new string(playerName.Where(char.IsLetterOrDigit).ToArray())}_{saveID}";
        }

        /// <summary>Get the path to the current save folder, if any.</summary>
        private static string GetSaveFolderPathIfExists()
        {
            string folderName = Constants.GetSaveFolderName();
            if (folderName == null)
                return null;

            string path = Path.Combine(Constants.SavesPath, folderName);
            return Directory.Exists(path)
                ? path
                : null;
        }
    }
}<|MERGE_RESOLUTION|>--- conflicted
+++ resolved
@@ -20,11 +20,7 @@
         ** Public
         ****/
         /// <summary>SMAPI's current semantic version.</summary>
-<<<<<<< HEAD
-        public static ISemanticVersion ApiVersion { get; } = new Toolkit.SemanticVersion("3.0.0");
-=======
         public static ISemanticVersion ApiVersion { get; } = new Toolkit.SemanticVersion("3.0.1");
->>>>>>> d9a9cef1
 
         /// <summary>The minimum supported version of Stardew Valley.</summary>
         public static ISemanticVersion MinimumGameVersion { get; } = new GameVersion("1.4.0");
