using System;
using System.Linq;
using StardewModdingAPI.Framework.Logging;
using StardewModdingAPI.Internal.ConsoleWriting;

namespace StardewModdingAPI.Framework
{
    /// <summary>Encapsulates monitoring and logic for a given module.</summary>
    internal class Monitor : IMonitor
    {
        /*********
        ** Fields
        *********/
        /// <summary>The name of the module which logs messages using this instance.</summary>
        private readonly string Source;

        /// <summary>Handles writing color-coded text to the console.</summary>
        private readonly ColorfulConsoleWriter ConsoleWriter;

        /// <summary>Manages access to the console output.</summary>
        private readonly ConsoleInterceptionManager ConsoleInterceptor;

        /// <summary>The log file to which to write messages.</summary>
        private readonly LogFileManager LogFile;

        /// <summary>The maximum length of the <see cref="LogLevel"/> values.</summary>
        private static readonly int MaxLevelLength = (from level in Enum.GetValues(typeof(LogLevel)).Cast<LogLevel>() select level.ToString().Length).Max();


        /*********
        ** Accessors
        *********/
        /// <summary>Whether verbose logging is enabled. This enables more detailed diagnostic messages than are normally needed.</summary>
        public bool IsVerbose { get; }

        /// <summary>Whether to show the full log stamps (with time/level/logger) in the console. If false, shows a simplified stamp with only the logger.</summary>
        internal bool ShowFullStampInConsole { get; set; }

        /// <summary>Whether to show trace messages in the console.</summary>
        internal bool ShowTraceInConsole { get; set; }

        /// <summary>Whether to write anything to the console. This should be disabled if no console is available.</summary>
        internal bool WriteToConsole { get; set; } = true;


        /*********
        ** Public methods
        *********/
        /// <summary>Construct an instance.</summary>
        /// <param name="source">The name of the module which logs messages using this instance.</param>
        /// <param name="consoleInterceptor">Intercepts access to the console output.</param>
        /// <param name="logFile">The log file to which to write messages.</param>
<<<<<<< HEAD
        /// <param name="colorScheme">The console color scheme to use.</param>
        /// <param name="isVerbose">Whether verbose logging is enabled. This enables more detailed diagnostic messages than are normally needed.</param>
        public Monitor(string source, ConsoleInterceptionManager consoleInterceptor, LogFileManager logFile, MonitorColorScheme colorScheme, bool isVerbose)
=======
        /// <param name="colorConfig">The colors to use for text written to the SMAPI console.</param>
        /// <param name="isVerbose">Whether verbose logging is enabled. This enables more detailed diagnostic messages than are normally needed.</param>
        public Monitor(string source, ConsoleInterceptionManager consoleInterceptor, LogFileManager logFile, ColorSchemeConfig colorConfig, bool isVerbose)
>>>>>>> d9a9cef1
        {
            // validate
            if (string.IsNullOrWhiteSpace(source))
                throw new ArgumentException("The log source cannot be empty.");

            // initialize
            this.Source = source;
            this.LogFile = logFile ?? throw new ArgumentNullException(nameof(logFile), "The log file manager cannot be null.");
            this.ConsoleWriter = new ColorfulConsoleWriter(Constants.Platform, colorConfig);
            this.ConsoleInterceptor = consoleInterceptor;
            this.IsVerbose = isVerbose;
        }

        /// <summary>Log a message for the player or developer.</summary>
        /// <param name="message">The message to log.</param>
        /// <param name="level">The log severity level.</param>
        public void Log(string message, LogLevel level = LogLevel.Trace)
        {
            this.LogImpl(this.Source, message, (ConsoleLogLevel)level);
        }

        /// <summary>Log a message that only appears when <see cref="IMonitor.IsVerbose"/> is enabled.</summary>
        /// <param name="message">The message to log.</param>
        public void VerboseLog(string message)
        {
            if (this.IsVerbose)
                this.Log(message, LogLevel.Trace);
        }

        /// <summary>Write a newline to the console and log file.</summary>
        internal void Newline()
        {
            if (this.WriteToConsole)
                this.ConsoleInterceptor.ExclusiveWriteWithoutInterception(Console.WriteLine);
            this.LogFile.WriteLine("");
        }

        /// <summary>Log a fatal error message.</summary>
        /// <param name="message">The message to log.</param>
        internal void LogFatal(string message)
        {
            this.LogImpl(this.Source, message, ConsoleLogLevel.Critical);
        }

        /// <summary>Log console input from the user.</summary>
        /// <param name="input">The user input to log.</param>
        internal void LogUserInput(string input)
        {
            // user input already appears in the console, so just need to write to file
            string prefix = this.GenerateMessagePrefix(this.Source, (ConsoleLogLevel)LogLevel.Info);
            this.LogFile.WriteLine($"{prefix} $>{input}");
        }


        /*********
        ** Private methods
        *********/
        /// <summary>Write a message line to the log.</summary>
        /// <param name="source">The name of the mod logging the message.</param>
        /// <param name="message">The message to log.</param>
        /// <param name="level">The log level.</param>
        private void LogImpl(string source, string message, ConsoleLogLevel level)
        {
            // generate message
            string prefix = this.GenerateMessagePrefix(source, level);
            string fullMessage = $"{prefix} {message}";
            string consoleMessage = this.ShowFullStampInConsole ? fullMessage : $"[{source}] {message}";

            // write to console
            if (this.WriteToConsole && (this.ShowTraceInConsole || level != ConsoleLogLevel.Trace))
            {
                this.ConsoleInterceptor.ExclusiveWriteWithoutInterception(() =>
                {
                    this.ConsoleWriter.WriteLine(consoleMessage, level);
                });
            }

            // write to log file
            this.LogFile.WriteLine(fullMessage);
        }

        /// <summary>Generate a message prefix for the current time.</summary>
        /// <param name="source">The name of the mod logging the message.</param>
        /// <param name="level">The log level.</param>
        private string GenerateMessagePrefix(string source, ConsoleLogLevel level)
        {
            string levelStr = level.ToString().ToUpper().PadRight(Monitor.MaxLevelLength);
            return $"[{DateTime.Now:HH:mm:ss} {levelStr} {source}]";
        }
    }
}<|MERGE_RESOLUTION|>--- conflicted
+++ resolved
@@ -50,15 +50,9 @@
         /// <param name="source">The name of the module which logs messages using this instance.</param>
         /// <param name="consoleInterceptor">Intercepts access to the console output.</param>
         /// <param name="logFile">The log file to which to write messages.</param>
-<<<<<<< HEAD
-        /// <param name="colorScheme">The console color scheme to use.</param>
-        /// <param name="isVerbose">Whether verbose logging is enabled. This enables more detailed diagnostic messages than are normally needed.</param>
-        public Monitor(string source, ConsoleInterceptionManager consoleInterceptor, LogFileManager logFile, MonitorColorScheme colorScheme, bool isVerbose)
-=======
         /// <param name="colorConfig">The colors to use for text written to the SMAPI console.</param>
         /// <param name="isVerbose">Whether verbose logging is enabled. This enables more detailed diagnostic messages than are normally needed.</param>
         public Monitor(string source, ConsoleInterceptionManager consoleInterceptor, LogFileManager logFile, ColorSchemeConfig colorConfig, bool isVerbose)
->>>>>>> d9a9cef1
         {
             // validate
             if (string.IsNullOrWhiteSpace(source))
