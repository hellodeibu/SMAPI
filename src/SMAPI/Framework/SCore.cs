--- conflicted
+++ resolved
@@ -155,7 +155,7 @@
             // init basics
             this.Settings = JsonConvert.DeserializeObject<SConfig>(File.ReadAllText(Constants.ApiConfigPath));
             this.LogFile = new LogFileManager(logPath);
-            this.Monitor = new Monitor("SMAPI", this.ConsoleManager, this.LogFile, this.Settings.ConsoleColors, this.Settings.VerboseLogging)
+            this.Monitor = new Monitor(Constants.Name, this.ConsoleManager, this.LogFile, this.Settings.ConsoleColors, this.Settings.VerboseLogging)
             {
                 WriteToConsole = writeToConsole,
                 InteractiveConsole = interactiveConsole,
@@ -171,7 +171,7 @@
                 this.ConsoleManager.OnMessageIntercepted += message => this.HandleConsoleMessage(this.MonitorForGame, message);
 
             // init logging
-            this.Monitor.Log($"SMAPI {Constants.ApiVersion} with Stardew Valley {Constants.GameVersion} on {EnvironmentUtility.GetFriendlyPlatformName(Constants.Platform)}", LogLevel.Info);
+            this.Monitor.Log($"{Constants.Name} {Constants.ApiVersion} with Stardew Valley {Constants.GameVersion} on {EnvironmentUtility.GetFriendlyPlatformName(Constants.Platform)}", LogLevel.Info);
             this.Monitor.Log($"Mods go here: {modsPath}", LogLevel.Info);
             if (modsPath != Constants.DefaultModsPath)
                 this.Monitor.Log("(Using custom --mods-path argument.)", LogLevel.Trace);
@@ -195,7 +195,7 @@
 #else
             if (Constants.Platform == Platform.Windows)
             {
-                this.Monitor.Log("Oops! You're running {Constants.Platform}, but this version of SMAPI is for Windows. Please reinstall SMAPI to fix this.", LogLevel.Error);
+                this.Monitor.Log($"Oops! You're running {Constants.Platform}, but this version of {Constants.Name} is for Windows. Please reinstall {Constants.Name} to fix this.", LogLevel.Error);
                 this.PressAnyKeyToExit();
                 return;
             }
@@ -271,7 +271,7 @@
                         }
                         catch (Exception ex)
                         {
-                            this.Monitor.Log($"SMAPI failed trying to track the crash details: {ex.GetLogSummary()}", LogLevel.Error);
+                            this.Monitor.Log($"{Constants.Name} failed trying to track the crash details: {ex.GetLogSummary()}", LogLevel.Error);
                         }
 
                         this.GameInstance.Exit();
@@ -279,12 +279,12 @@
                 }).Start();
 
                 // set window titles
-                this.GameInstance.Window.Title = $"Stardew Valley {Constants.GameVersion} - running SMAPI {Constants.ApiVersion}";
-                Console.Title = $"SMAPI {Constants.ApiVersion} - running Stardew Valley {Constants.GameVersion}";
+                this.GameInstance.Window.Title = $"Stardew Valley {Constants.GameVersion} - running {Constants.Name} {Constants.ApiVersion}";
+                Console.Title = $"{Constants.Name} {Constants.ApiVersion} - running Stardew Valley {Constants.GameVersion}";
             }
             catch (Exception ex)
             {
-                this.Monitor.Log($"SMAPI failed to initialize: {ex.GetLogSummary()}", LogLevel.Error);
+                this.Monitor.Log($"{Constants.Name} failed to initialize: {ex.GetLogSummary()}", LogLevel.Error);
                 this.PressAnyKeyToExit();
                 return;
             }
@@ -297,12 +297,12 @@
                 {
                     if (Constants.ApiVersion.IsPrerelease() && updateFound.IsNewerThan(Constants.ApiVersion))
                     {
-                        this.Monitor.Log("A new version of SMAPI was detected last time you played.", LogLevel.Error);
-                        this.Monitor.Log($"You can update to {updateFound}: https://smapi.io.", LogLevel.Error);
+                        this.Monitor.Log($"A new version of {Constants.Name} was detected last time you played.", LogLevel.Error);
+                        this.Monitor.Log($"You can update to {updateFound}: ${Constants.HomePageUrl}.", LogLevel.Error);
 
                         if (this.Monitor.InteractiveConsole)
                         {
-                            this.Monitor.Log("Press any key to continue playing anyway. (This only appears when using a SMAPI beta.)", LogLevel.Info);
+                            this.Monitor.Log($"Press any key to continue playing anyway. (This only appears when using a {Constants.Name} beta.)", LogLevel.Info);
                             Console.ReadKey();
                         }
                     }
@@ -314,8 +314,7 @@
             if (File.Exists(Constants.FatalCrashMarker))
             {
                 this.Monitor.Log("The game crashed last time you played. That can be due to bugs in the game, but if it happens repeatedly you can ask for help here: https://community.playstarbound.com/threads/108375/.", LogLevel.Error);
-<<<<<<< HEAD
-                this.Monitor.Log("If you ask for help, make sure to share your SMAPI log: https://log.smapi.io.", LogLevel.Error);
+                this.Monitor.Log($"If you ask for help, make sure to share your SMAPI log: {Constants.LogUrl}.", LogLevel.Error);
 
                 if (this.Monitor.InteractiveConsole)
                 {
@@ -323,27 +322,24 @@
                     Console.ReadKey();
                 }
 
-=======
-                this.Monitor.Log("If you ask for help, make sure to share your SMAPI log: https://smapi.io/log.", LogLevel.Error);
-                this.Monitor.Log("Press any key to delete the crash data and continue playing.", LogLevel.Info);
-                Console.ReadKey();
->>>>>>> 6f6c9472
                 File.Delete(Constants.FatalCrashLog);
                 File.Delete(Constants.FatalCrashMarker);
             }
 
             // add headers
             if (this.Settings.DeveloperMode)
-                this.Monitor.Log($"You have SMAPI for developers, so the console will be much more verbose. You can disable developer mode by installing the non-developer version of SMAPI, or by editing {Constants.ApiConfigPath}.", LogLevel.Info);
+                this.Monitor.Log($"You have {Constants.Name} for developers, so the console will be much more verbose. You can disable developer mode by installing the non-developer version of {Constants.Name}, or by editing {Constants.ApiConfigPath}.", LogLevel.Info);
             if (!this.Settings.CheckForUpdates)
-                this.Monitor.Log($"You configured SMAPI to not check for updates. Running an old version of SMAPI is not recommended. You can enable update checks by reinstalling SMAPI or editing {Constants.ApiConfigPath}.", LogLevel.Warn);
+                this.Monitor.Log($"You configured {Constants.Name} to not check for updates. Running an old version of {Constants.Name} is not recommended. You can enable update checks by reinstalling {Constants.Name} or editing {Constants.ApiConfigPath}.", LogLevel.Warn);
             if (!this.Monitor.WriteToConsole)
                 this.Monitor.Log("Writing to the terminal is disabled because the --no-terminal argument was received. This usually means launching the terminal failed.", LogLevel.Warn);
+            if (!this.Monitor.InteractiveConsole)
+                this.Monitor.Log("Sending commands via terminal is disabled because the --no-interactive argument was used.", LogLevel.Info);
             this.Monitor.VerboseLog("Verbose logging enabled.");
 
             // update window titles
-            this.GameInstance.Window.Title = $"Stardew Valley {Constants.GameVersion} - running SMAPI {Constants.ApiVersion}";
-            Console.Title = $"SMAPI {Constants.ApiVersion} - running Stardew Valley {Constants.GameVersion}";
+            this.GameInstance.Window.Title = $"Stardew Valley {Constants.GameVersion} - running {Constants.Name} {Constants.ApiVersion}";
+            Console.Title = $"{Constants.Name} {Constants.ApiVersion} - running Stardew Valley {Constants.GameVersion}";
 
             // start game
             this.Monitor.Log("Starting game...", LogLevel.Debug);
@@ -417,32 +413,11 @@
         /// <summary>Initialize mods before the first game asset is loaded. At this point the core content managers are loaded (so mods can load their own assets), but the game is mostly uninitialized.</summary>
         private void InitializeBeforeFirstAssetLoaded()
         {
-<<<<<<< HEAD
-            // add headers
-#if SMAPI_3_0_STRICT
-            this.Monitor.Log($"You're running SMAPI 3.0 strict mode, so most mods won't work correctly. If that wasn't intended, install the normal version of SMAPI from https://smapi.io instead.", LogLevel.Warn);
-#endif
-            if (this.Settings.DeveloperMode)
-                this.Monitor.Log($"You have SMAPI for developers, so the console will be much more verbose. You can disable developer mode by installing the non-developer version of SMAPI, or by editing {Constants.ApiConfigPath}.", LogLevel.Info);
-            if (!this.Settings.CheckForUpdates)
-                this.Monitor.Log($"You configured SMAPI to not check for updates. Running an old version of SMAPI is not recommended. You can enable update checks by reinstalling SMAPI or editing {Constants.ApiConfigPath}.", LogLevel.Warn);
-            if (!this.Monitor.WriteToConsole)
-                this.Monitor.Log("Writing to the terminal is disabled because the --no-terminal argument was received. This usually means launching the terminal failed.", LogLevel.Warn);
-            if (!this.Monitor.InteractiveConsole)
-                this.Monitor.Log("Sending commands via the terminal is disabled because the --no-interactive argument was received.", LogLevel.Info);
-
-            this.Monitor.VerboseLog("Verbose logging enabled.");
-
-            // validate XNB integrity
-            if (!this.ValidateContentIntegrity())
-                this.Monitor.Log("SMAPI found problems in your game's content files which are likely to cause errors or crashes. Consider uninstalling XNB mods or reinstalling the game.", LogLevel.Error);
-=======
             if (this.CancellationToken.IsCancellationRequested)
             {
-                this.Monitor.Log("SMAPI shutting down: aborting initialization.", LogLevel.Warn);
+                this.Monitor.Log($"{Constants.Name} shutting down: aborting initialization.", LogLevel.Warn);
                 return;
             }
->>>>>>> 6f6c9472
 
             // load mod data
             ModToolkit toolkit = new ModToolkit();
@@ -493,8 +468,8 @@
 
             // update window titles
             int modsLoaded = this.ModRegistry.GetAll().Count();
-            this.GameInstance.Window.Title = $"Stardew Valley {Constants.GameVersion} - running SMAPI {Constants.ApiVersion} with {modsLoaded} mods";
-            Console.Title = $"SMAPI {Constants.ApiVersion} - running Stardew Valley {Constants.GameVersion} with {modsLoaded} mods";
+            this.GameInstance.Window.Title = $"Stardew Valley {Constants.GameVersion} - running {Constants.Name} {Constants.ApiVersion} with {modsLoaded} mods";
+            Console.Title = $"{Constants.Name} {Constants.ApiVersion} - running Stardew Valley {Constants.GameVersion} with {modsLoaded} mods";
         }
 
         /// <summary>Initialize SMAPI and mods after the game starts.</summary>
@@ -502,7 +477,7 @@
         {
             // validate XNB integrity
             if (!this.ValidateContentIntegrity())
-                this.Monitor.Log("SMAPI found problems in your game's content files which are likely to cause errors or crashes. Consider uninstalling XNB mods or reinstalling the game.", LogLevel.Error);
+                this.Monitor.Log($"{Constants.Name} found problems in your game's content files which are likely to cause errors or crashes. Consider uninstalling XNB mods or reinstalling the game.", LogLevel.Error);
 
             // start SMAPI console
             if (this.Monitor.InteractiveConsole)
