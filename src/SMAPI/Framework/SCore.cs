--- conflicted
+++ resolved
@@ -210,11 +210,7 @@
 #else
             if (Constants.Platform == Platform.Windows)
             {
-<<<<<<< HEAD
                 this.Monitor.Log($"Oops! You're running {Constants.Platform}, but this version of {Constants.Name} is for Windows. Please reinstall {Constants.Name} to fix this.", LogLevel.Error);
-=======
-                this.Monitor.Log($"Oops! You're running {Constants.Platform}, but this version of SMAPI is for Windows. Please reinstall SMAPI to fix this.", LogLevel.Error);
->>>>>>> df6e745c
                 this.PressAnyKeyToExit();
                 return;
             }
@@ -335,7 +331,6 @@
             // show details if game crashed during last session
             if (File.Exists(Constants.FatalCrashMarker))
             {
-<<<<<<< HEAD
                 this.Monitor.Log("The game crashed last time you played. That can be due to bugs in the game, but if it happens repeatedly you can ask for help here: https://community.playstarbound.com/threads/108375/.", LogLevel.Error);
                 this.Monitor.Log($"If you ask for help, make sure to share your SMAPI log: {Constants.LogUrl}.", LogLevel.Error);
 
@@ -345,12 +340,6 @@
                     Console.ReadKey();
                 }
 
-=======
-                this.Monitor.Log("The game crashed last time you played. If it happens repeatedly, see 'get help' on https://smapi.io.", LogLevel.Error);
-                this.Monitor.Log("If you ask for help, make sure to share your SMAPI log: https://smapi.io/log.", LogLevel.Error);
-                this.Monitor.Log("Press any key to delete the crash data and continue playing.", LogLevel.Info);
-                Console.ReadKey();
->>>>>>> df6e745c
                 File.Delete(Constants.FatalCrashLog);
                 File.Delete(Constants.FatalCrashMarker);
             }
