--- conflicted
+++ resolved
@@ -94,13 +94,8 @@
             this.HostPeer = null;
         }
 
-<<<<<<< HEAD
-        /// <summary>Initialise a client before the game connects to a remote server.</summary>
-        /// <param name="client">The client to initialise.</param>
-=======
         /// <summary>Initialize a client before the game connects to a remote server.</summary>
         /// <param name="client">The client to initialize.</param>
->>>>>>> d9a9cef1
         public override Client InitClient(Client client)
         {
             switch (client)
