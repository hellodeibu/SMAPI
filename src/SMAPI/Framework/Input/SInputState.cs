using System;
using System.Collections.Generic;
using System.Linq;
using Microsoft.Xna.Framework;
using Microsoft.Xna.Framework.Input;
using StardewValley;

#pragma warning disable 809 // obsolete override of non-obsolete method (this is deliberate)
namespace StardewModdingAPI.Framework.Input
{
    /// <summary>Manages the game's input state.</summary>
    internal sealed class SInputState : InputState
    {
        /*********
        ** Accessors
        *********/
        /// <summary>The maximum amount of direction to ignore for the left thumbstick.</summary>
        private const float LeftThumbstickDeadZone = 0.2f;

        /// <summary>The cursor position on the screen adjusted for the zoom level.</summary>
        private CursorPosition CursorPositionImpl;

        /// <summary>The player's last known tile position.</summary>
        private Vector2? LastPlayerTile;


        /*********
        ** Accessors
        *********/
        /// <summary>The controller state as of the last update.</summary>
        public GamePadState RealController { get; private set; }

        /// <summary>The keyboard state as of the last update.</summary>
        public KeyboardState RealKeyboard { get; private set; }

        /// <summary>The mouse state as of the last update.</summary>
        public MouseState RealMouse { get; private set; }

        /// <summary>A derivative of <see cref="RealController"/> which suppresses the buttons in <see cref="SuppressButtons"/>.</summary>
        public GamePadState SuppressedController { get; private set; }

        /// <summary>A derivative of <see cref="RealKeyboard"/> which suppresses the buttons in <see cref="SuppressButtons"/>.</summary>
        public KeyboardState SuppressedKeyboard { get; private set; }

        /// <summary>A derivative of <see cref="RealMouse"/> which suppresses the buttons in <see cref="SuppressButtons"/>.</summary>
        public MouseState SuppressedMouse { get; private set; }

        /// <summary>The cursor position on the screen adjusted for the zoom level.</summary>
        public ICursorPosition CursorPosition => this.CursorPositionImpl;

        /// <summary>The buttons which were pressed, held, or released.</summary>
        public IDictionary<SButton, InputStatus> ActiveButtons { get; private set; } = new Dictionary<SButton, InputStatus>();

        /// <summary>The buttons to suppress when the game next handles input. Each button is suppressed until it's released.</summary>
        public HashSet<SButton> SuppressButtons { get; } = new HashSet<SButton>();


        /*********
        ** Public methods
        *********/
        /// <summary>Get a copy of the current state.</summary>
        public SInputState Clone()
        {
            return new SInputState
            {
                ActiveButtons = this.ActiveButtons,
                RealController = this.RealController,
                RealKeyboard = this.RealKeyboard,
                RealMouse = this.RealMouse,
                CursorPositionImpl = this.CursorPositionImpl
            };
        }

        /// <summary>This method is called by the game, and does nothing since SMAPI will already have updated by that point.</summary>
        [Obsolete("This method should only be called by the game itself.")]
        public override void Update() { }

        /// <summary>Update the current button statuses for the given tick.</summary>
        public void TrueUpdate()
        {
            try
            {
                float zoomMultiplier = (1f / Game1.options.zoomLevel);

                // get new states
                GamePadState realController = GamePad.GetState(PlayerIndex.One);
                KeyboardState realKeyboard = Keyboard.GetState();
                MouseState realMouse = Mouse.GetState();
                var activeButtons = this.DeriveStatuses(this.ActiveButtons, realKeyboard, realMouse, realController);
                Vector2 cursorAbsolutePos = new Vector2((realMouse.X * zoomMultiplier) + Game1.viewport.X, (realMouse.Y * zoomMultiplier) + Game1.viewport.Y);
                Vector2? playerTilePos = Context.IsPlayerFree ? Game1.player.getTileLocation() : (Vector2?)null;

                // update real states
                this.ActiveButtons = activeButtons;
                this.RealController = realController;
                this.RealKeyboard = realKeyboard;
                this.RealMouse = realMouse;
                if (cursorAbsolutePos != this.CursorPositionImpl?.AbsolutePixels || playerTilePos != this.LastPlayerTile)
                {
                    this.LastPlayerTile = playerTilePos;
<<<<<<< HEAD
                    this.CursorPositionImpl = this.GetCursorPosition(realMouse, cursorAbsolutePos);
=======
                    this.CursorPositionImpl = this.GetCursorPosition(realMouse, cursorAbsolutePos, zoomMultiplier);
>>>>>>> d9a9cef1
                }

                // update suppressed states
                this.SuppressButtons.RemoveWhere(p => !this.GetStatus(activeButtons, p).IsDown());
                this.UpdateSuppression();
            }
            catch (InvalidOperationException)
            {
                // GetState() may crash for some players if window doesn't have focus but game1.IsActive == true
            }
        }

        /// <summary>Apply input suppression to current input.</summary>
        public void UpdateSuppression()
        {
            GamePadState suppressedController = this.RealController;
            KeyboardState suppressedKeyboard = this.RealKeyboard;
            MouseState suppressedMouse = this.RealMouse;

            this.SuppressGivenStates(this.ActiveButtons, ref suppressedKeyboard, ref suppressedMouse, ref suppressedController);

            this.SuppressedController = suppressedController;
            this.SuppressedKeyboard = suppressedKeyboard;
            this.SuppressedMouse = suppressedMouse;
        }

        /// <summary>Get the gamepad state visible to the game.</summary>
        [Obsolete("This method should only be called by the game itself.")]
        public override GamePadState GetGamePadState()
        {
            if (Game1.options.gamepadMode == Options.GamepadModes.ForceOff)
                return base.GetGamePadState();

            return this.ShouldSuppressNow()
                ? this.SuppressedController
                : this.RealController;
        }

        /// <summary>Get the keyboard state visible to the game.</summary>
        [Obsolete("This method should only be called by the game itself.")]
        public override KeyboardState GetKeyboardState()
        {
            return this.ShouldSuppressNow()
                ? this.SuppressedKeyboard
                : this.RealKeyboard;
        }

        /// <summary>Get the keyboard state visible to the game.</summary>
        [Obsolete("This method should only be called by the game itself.")]
        public override MouseState GetMouseState()
        {
            return this.ShouldSuppressNow()
                ? this.SuppressedMouse
                : this.RealMouse;
        }

        /// <summary>Get whether a given button was pressed or held.</summary>
        /// <param name="button">The button to check.</param>
        public bool IsDown(SButton button)
        {
            return this.GetStatus(this.ActiveButtons, button).IsDown();
        }

        /// <summary>Get whether any of the given buttons were pressed or held.</summary>
        /// <param name="buttons">The buttons to check.</param>
        public bool IsAnyDown(InputButton[] buttons)
        {
            return buttons.Any(button => this.IsDown(button.ToSButton()));
        }


        /*********
        ** Private methods
        *********/
        /// <summary>Get the current cursor position.</summary>
        /// <param name="mouseState">The current mouse state.</param>
        /// <param name="absolutePixels">The absolute pixel position relative to the map, adjusted for pixel zoom.</param>
        /// <param name="zoomMultiplier">The multiplier applied to pixel coordinates to adjust them for pixel zoom.</param>
        private CursorPosition GetCursorPosition(MouseState mouseState, Vector2 absolutePixels, float zoomMultiplier)
        {
            Vector2 screenPixels = new Vector2(mouseState.X * zoomMultiplier, mouseState.Y * zoomMultiplier);
            Vector2 tile = new Vector2((int)((Game1.viewport.X + screenPixels.X) / Game1.tileSize), (int)((Game1.viewport.Y + screenPixels.Y) / Game1.tileSize));
            Vector2 grabTile = (Game1.mouseCursorTransparency > 0 && Utility.tileWithinRadiusOfPlayer((int)tile.X, (int)tile.Y, 1, Game1.player)) // derived from Game1.pressActionButton
                ? tile
                : Game1.player.GetGrabTile();
            return new CursorPosition(absolutePixels, screenPixels, tile, grabTile);
        }

        /// <summary>Whether input should be suppressed in the current context.</summary>
        private bool ShouldSuppressNow()
        {
            return Game1.chatBox == null || !Game1.chatBox.isActive();
        }

        /// <summary>Apply input suppression to the given input states.</summary>
        /// <param name="activeButtons">The current button states to check.</param>
        /// <param name="keyboardState">The game's keyboard state for the current tick.</param>
        /// <param name="mouseState">The game's mouse state for the current tick.</param>
        /// <param name="gamePadState">The game's controller state for the current tick.</param>
        private void SuppressGivenStates(IDictionary<SButton, InputStatus> activeButtons, ref KeyboardState keyboardState, ref MouseState mouseState, ref GamePadState gamePadState)
        {
            if (this.SuppressButtons.Count == 0)
                return;

            // gather info
            HashSet<Keys> suppressKeys = new HashSet<Keys>();
            HashSet<SButton> suppressButtons = new HashSet<SButton>();
            HashSet<SButton> suppressMouse = new HashSet<SButton>();
            foreach (SButton button in this.SuppressButtons)
            {
                if (button == SButton.MouseLeft || button == SButton.MouseMiddle || button == SButton.MouseRight || button == SButton.MouseX1 || button == SButton.MouseX2)
                    suppressMouse.Add(button);
                else if (button.TryGetKeyboard(out Keys key))
                    suppressKeys.Add(key);
                else if (gamePadState.IsConnected && button.TryGetController(out Buttons _))
                    suppressButtons.Add(button);
            }

            // suppress keyboard keys
            if (keyboardState.GetPressedKeys().Any() && suppressKeys.Any())
                keyboardState = new KeyboardState(keyboardState.GetPressedKeys().Except(suppressKeys).ToArray());

            // suppress controller keys
            if (gamePadState.IsConnected && suppressButtons.Any())
            {
                GamePadStateBuilder builder = new GamePadStateBuilder(gamePadState);
                builder.SuppressButtons(suppressButtons);
                gamePadState = builder.ToGamePadState();
            }

            // suppress mouse buttons
            if (suppressMouse.Any())
            {
                mouseState = new MouseState(
                    x: mouseState.X,
                    y: mouseState.Y,
                    scrollWheel: mouseState.ScrollWheelValue,
                    leftButton: suppressMouse.Contains(SButton.MouseLeft) ? ButtonState.Released : mouseState.LeftButton,
                    middleButton: suppressMouse.Contains(SButton.MouseMiddle) ? ButtonState.Released : mouseState.MiddleButton,
                    rightButton: suppressMouse.Contains(SButton.MouseRight) ? ButtonState.Released : mouseState.RightButton,
                    xButton1: suppressMouse.Contains(SButton.MouseX1) ? ButtonState.Released : mouseState.XButton1,
                    xButton2: suppressMouse.Contains(SButton.MouseX2) ? ButtonState.Released : mouseState.XButton2
                );
            }
        }

        /// <summary>Get the status of all pressed or released buttons relative to their previous status.</summary>
        /// <param name="previousStatuses">The previous button statuses.</param>
        /// <param name="keyboard">The keyboard state.</param>
        /// <param name="mouse">The mouse state.</param>
        /// <param name="controller">The controller state.</param>
        private IDictionary<SButton, InputStatus> DeriveStatuses(IDictionary<SButton, InputStatus> previousStatuses, KeyboardState keyboard, MouseState mouse, GamePadState controller)
        {
            IDictionary<SButton, InputStatus> activeButtons = new Dictionary<SButton, InputStatus>();

            // handle pressed keys
            SButton[] down = this.GetPressedButtons(keyboard, mouse, controller).ToArray();
            foreach (SButton button in down)
                activeButtons[button] = this.DeriveStatus(this.GetStatus(previousStatuses, button), isDown: true);

            // handle released keys
            foreach (KeyValuePair<SButton, InputStatus> prev in previousStatuses)
            {
                if (prev.Value.IsDown() && !activeButtons.ContainsKey(prev.Key))
                    activeButtons[prev.Key] = InputStatus.Released;
            }

            return activeButtons;
        }

        /// <summary>Get the status of a button relative to its previous status.</summary>
        /// <param name="oldStatus">The previous button status.</param>
        /// <param name="isDown">Whether the button is currently down.</param>
        private InputStatus DeriveStatus(InputStatus oldStatus, bool isDown)
        {
            if (isDown && oldStatus.IsDown())
                return InputStatus.Held;
            if (isDown)
                return InputStatus.Pressed;
            return InputStatus.Released;
        }

        /// <summary>Get the status of a button.</summary>
        /// <param name="activeButtons">The current button states to check.</param>
        /// <param name="button">The button to check.</param>
        private InputStatus GetStatus(IDictionary<SButton, InputStatus> activeButtons, SButton button)
        {
            return activeButtons.TryGetValue(button, out InputStatus status) ? status : InputStatus.None;
        }

        /// <summary>Get the buttons pressed in the given stats.</summary>
        /// <param name="keyboard">The keyboard state.</param>
        /// <param name="mouse">The mouse state.</param>
        /// <param name="controller">The controller state.</param>
        /// <remarks>Thumbstick direction logic derived from <see cref="ButtonCollection"/>.</remarks>
        private IEnumerable<SButton> GetPressedButtons(KeyboardState keyboard, MouseState mouse, GamePadState controller)
        {
            // keyboard
            foreach (Keys key in keyboard.GetPressedKeys())
                yield return key.ToSButton();

            // mouse
            if (mouse.LeftButton == ButtonState.Pressed)
                yield return SButton.MouseLeft;
            if (mouse.RightButton == ButtonState.Pressed)
                yield return SButton.MouseRight;
            if (mouse.MiddleButton == ButtonState.Pressed)
                yield return SButton.MouseMiddle;
            if (mouse.XButton1 == ButtonState.Pressed)
                yield return SButton.MouseX1;
            if (mouse.XButton2 == ButtonState.Pressed)
                yield return SButton.MouseX2;

            // controller
            if (controller.IsConnected)
            {
                // main buttons
                if (controller.Buttons.A == ButtonState.Pressed)
                    yield return SButton.ControllerA;
                if (controller.Buttons.B == ButtonState.Pressed)
                    yield return SButton.ControllerB;
                if (controller.Buttons.X == ButtonState.Pressed)
                    yield return SButton.ControllerX;
                if (controller.Buttons.Y == ButtonState.Pressed)
                    yield return SButton.ControllerY;
                if (controller.Buttons.LeftStick == ButtonState.Pressed)
                    yield return SButton.LeftStick;
                if (controller.Buttons.RightStick == ButtonState.Pressed)
                    yield return SButton.RightStick;
                if (controller.Buttons.Start == ButtonState.Pressed)
                    yield return SButton.ControllerStart;

                // directional pad
                if (controller.DPad.Up == ButtonState.Pressed)
                    yield return SButton.DPadUp;
                if (controller.DPad.Down == ButtonState.Pressed)
                    yield return SButton.DPadDown;
                if (controller.DPad.Left == ButtonState.Pressed)
                    yield return SButton.DPadLeft;
                if (controller.DPad.Right == ButtonState.Pressed)
                    yield return SButton.DPadRight;

                // secondary buttons
                if (controller.Buttons.Back == ButtonState.Pressed)
                    yield return SButton.ControllerBack;
                if (controller.Buttons.BigButton == ButtonState.Pressed)
                    yield return SButton.BigButton;

                // shoulders
                if (controller.Buttons.LeftShoulder == ButtonState.Pressed)
                    yield return SButton.LeftShoulder;
                if (controller.Buttons.RightShoulder == ButtonState.Pressed)
                    yield return SButton.RightShoulder;

                // triggers
                if (controller.Triggers.Left > 0.2f)
                    yield return SButton.LeftTrigger;
                if (controller.Triggers.Right > 0.2f)
                    yield return SButton.RightTrigger;

                // left thumbstick direction
                if (controller.ThumbSticks.Left.Y > SInputState.LeftThumbstickDeadZone)
                    yield return SButton.LeftThumbstickUp;
                if (controller.ThumbSticks.Left.Y < -SInputState.LeftThumbstickDeadZone)
                    yield return SButton.LeftThumbstickDown;
                if (controller.ThumbSticks.Left.X > SInputState.LeftThumbstickDeadZone)
                    yield return SButton.LeftThumbstickRight;
                if (controller.ThumbSticks.Left.X < -SInputState.LeftThumbstickDeadZone)
                    yield return SButton.LeftThumbstickLeft;

                // right thumbstick direction
                if (this.IsRightThumbstickOutsideDeadZone(controller.ThumbSticks.Right))
                {
                    if (controller.ThumbSticks.Right.Y > 0)
                        yield return SButton.RightThumbstickUp;
                    if (controller.ThumbSticks.Right.Y < 0)
                        yield return SButton.RightThumbstickDown;
                    if (controller.ThumbSticks.Right.X > 0)
                        yield return SButton.RightThumbstickRight;
                    if (controller.ThumbSticks.Right.X < 0)
                        yield return SButton.RightThumbstickLeft;
                }
            }
        }

        /// <summary>Get whether the right thumbstick should be considered outside the dead zone.</summary>
        /// <param name="direction">The right thumbstick value.</param>
        private bool IsRightThumbstickOutsideDeadZone(Vector2 direction)
        {
            return direction.Length() > 0.9f;
        }
    }
}<|MERGE_RESOLUTION|>--- conflicted
+++ resolved
@@ -98,11 +98,7 @@
                 if (cursorAbsolutePos != this.CursorPositionImpl?.AbsolutePixels || playerTilePos != this.LastPlayerTile)
                 {
                     this.LastPlayerTile = playerTilePos;
-<<<<<<< HEAD
-                    this.CursorPositionImpl = this.GetCursorPosition(realMouse, cursorAbsolutePos);
-=======
                     this.CursorPositionImpl = this.GetCursorPosition(realMouse, cursorAbsolutePos, zoomMultiplier);
->>>>>>> d9a9cef1
                 }
 
                 // update suppressed states
