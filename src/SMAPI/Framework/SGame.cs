using System;
using System.Collections.Concurrent;
using System.Collections.Generic;
using System.Collections.ObjectModel;
using System.Diagnostics.CodeAnalysis;
using System.Linq;
using System.Text;
using System.Threading;
using System.Threading.Tasks;
using Microsoft.Xna.Framework;
using Microsoft.Xna.Framework.Graphics;
using Netcode;
using StardewModdingAPI.Enums;
using StardewModdingAPI.Events;
using StardewModdingAPI.Framework.Events;
using StardewModdingAPI.Framework.Input;
using StardewModdingAPI.Framework.Networking;
using StardewModdingAPI.Framework.Reflection;
using StardewModdingAPI.Framework.StateTracking;
using StardewModdingAPI.Framework.Utilities;
using StardewModdingAPI.Toolkit.Serialisation;
using StardewValley;
using StardewValley.BellsAndWhistles;
using StardewValley.Buildings;
using StardewValley.Events;
using StardewValley.Locations;
using StardewValley.Menus;
using StardewValley.TerrainFeatures;
using StardewValley.Tools;
using xTile.Dimensions;
using xTile.Layers;
using SObject = StardewValley.Object;

namespace StardewModdingAPI.Framework
{
    /// <summary>SMAPI's extension of the game's core <see cref="Game1"/>, used to inject events.</summary>
    internal class SGame : Game1
    {
        /*********
        ** Fields
        *********/
        /****
        ** SMAPI state
        ****/
        /// <summary>Encapsulates monitoring and logging for SMAPI.</summary>
        private readonly Monitor Monitor;

        /// <summary>Encapsulates monitoring and logging on the game's behalf.</summary>
        private readonly IMonitor MonitorForGame;

        /// <summary>Manages SMAPI events for mods.</summary>
        private readonly EventManager Events;

        /// <summary>Tracks the installed mods.</summary>
        private readonly ModRegistry ModRegistry;

        /// <summary>Manages deprecation warnings.</summary>
        private readonly DeprecationManager DeprecationManager;

        /// <summary>The maximum number of consecutive attempts SMAPI should make to recover from a draw error.</summary>
        private readonly Countdown DrawCrashTimer = new Countdown(60); // 60 ticks = roughly one second

        /// <summary>The maximum number of consecutive attempts SMAPI should make to recover from an update error.</summary>
        private readonly Countdown UpdateCrashTimer = new Countdown(60); // 60 ticks = roughly one second

        /// <summary>The number of ticks until SMAPI should notify mods that the game has loaded.</summary>
        /// <remarks>Skipping a few frames ensures the game finishes initialising the world before mods try to change it.</remarks>
        private readonly Countdown AfterLoadTimer = new Countdown(5);

        /// <summary>Whether the game is saving and SMAPI has already raised <see cref="IGameLoopEvents.Saving"/>.</summary>
        private bool IsBetweenSaveEvents;

        /// <summary>Whether the game is creating the save file and SMAPI has already raised <see cref="IGameLoopEvents.SaveCreating"/>.</summary>
        private bool IsBetweenCreateEvents;

        /// <summary>A callback to invoke the first time *any* game content manager loads an asset.</summary>
        private readonly Action OnLoadingFirstAsset;

        /// <summary>A callback to invoke after the game finishes initialising.</summary>
        private readonly Action OnGameInitialised;

        /// <summary>A callback to invoke when the game exits.</summary>
        private readonly Action OnGameExiting;

        /// <summary>Simplifies access to private game code.</summary>
        private readonly Reflector Reflection;

        /// <summary>Propagates notification that SMAPI should exit.</summary>
        private readonly CancellationTokenSource CancellationToken;

        /****
        ** Game state
        ****/
        /// <summary>Monitors the entire game state for changes.</summary>
        private WatcherCore Watchers;

        /// <summary>Whether post-game-startup initialisation has been performed.</summary>
        private bool IsInitialised;

        /// <summary>Whether the next content manager requested by the game will be for <see cref="Game1.content"/>.</summary>
        private bool NextContentManagerIsMain;


        /*********
        ** Accessors
        *********/
        /// <summary>Static state to use while <see cref="Game1"/> is initialising, which happens before the <see cref="SGame"/> constructor runs.</summary>
        internal static SGameConstructorHack ConstructorHack { get; set; }

        /// <summary>The number of update ticks which have already executed. This is similar to <see cref="Game1.ticks"/>, but incremented more consistently for every tick.</summary>
        internal static uint TicksElapsed { get; private set; }

        /// <summary>SMAPI's content manager.</summary>
        public ContentCoordinator ContentCore { get; private set; }

        /// <summary>Manages console commands.</summary>
        public CommandManager CommandManager { get; } = new CommandManager();

        /// <summary>Manages input visible to the game.</summary>
        public SInputState Input => (SInputState)Game1.input;

        /// <summary>The game's core multiplayer utility.</summary>
        public SMultiplayer Multiplayer => (SMultiplayer)Game1.multiplayer;

        /// <summary>A list of queued commands to execute.</summary>
        /// <remarks>This property must be threadsafe, since it's accessed from a separate console input thread.</remarks>
        public ConcurrentQueue<string> CommandQueue { get; } = new ConcurrentQueue<string>();


        /*********
        ** Protected methods
        *********/
        /// <summary>Construct an instance.</summary>
        /// <param name="monitor">Encapsulates monitoring and logging for SMAPI.</param>
        /// <param name="monitorForGame">Encapsulates monitoring and logging on the game's behalf.</param>
        /// <param name="reflection">Simplifies access to private game code.</param>
        /// <param name="eventManager">Manages SMAPI events for mods.</param>
        /// <param name="jsonHelper">Encapsulates SMAPI's JSON file parsing.</param>
        /// <param name="modRegistry">Tracks the installed mods.</param>
        /// <param name="deprecationManager">Manages deprecation warnings.</param>
        /// <param name="onGameInitialised">A callback to invoke after the game finishes initialising.</param>
        /// <param name="onGameExiting">A callback to invoke when the game exits.</param>
        /// <param name="cancellationToken">Propagates notification that SMAPI should exit.</param>
        internal SGame(Monitor monitor, IMonitor monitorForGame, Reflector reflection, EventManager eventManager, JsonHelper jsonHelper, ModRegistry modRegistry, DeprecationManager deprecationManager, Action onGameInitialised, Action onGameExiting, CancellationTokenSource cancellationToken)
        {
            this.OnLoadingFirstAsset = SGame.ConstructorHack.OnLoadingFirstAsset;
            SGame.ConstructorHack = null;

            // check expectations
            if (this.ContentCore == null)
                throw new InvalidOperationException($"The game didn't initialise its first content manager before SMAPI's {nameof(SGame)} constructor. This indicates an incompatible lifecycle change.");

            // init XNA
            Game1.graphics.GraphicsProfile = GraphicsProfile.HiDef;

            // init SMAPI
            this.Monitor = monitor;
            this.MonitorForGame = monitorForGame;
            this.Events = eventManager;
            this.ModRegistry = modRegistry;
            this.Reflection = reflection;
            this.DeprecationManager = deprecationManager;
            this.OnGameInitialised = onGameInitialised;
            this.OnGameExiting = onGameExiting;
            Game1.input = new SInputState();
            Game1.multiplayer = new SMultiplayer(monitor, eventManager, jsonHelper, modRegistry, reflection, this.OnModMessageReceived);
            Game1.hooks = new SModHooks(this.OnNewDayAfterFade);
            this.CancellationToken = cancellationToken;

            // init observables
            Game1.locations = new ObservableCollection<GameLocation>();
        }

        /// <summary>Initialise just before the game's first update tick.</summary>
        private void InitialiseAfterGameStarted()
        {
            // set initial state
            this.Input.TrueUpdate();

            // init watchers
            this.Watchers = new WatcherCore(this.Input);

            // raise callback
            this.OnGameInitialised();
        }

        /// <summary>Perform cleanup logic when the game exits.</summary>
        /// <param name="sender">The event sender.</param>
        /// <param name="args">The event args.</param>
        /// <remarks>This overrides the logic in <see cref="Game1.exitEvent"/> to let SMAPI clean up before exit.</remarks>
        protected override void OnExiting(object sender, EventArgs args)
        {
            Game1.multiplayer.Disconnect();
            this.OnGameExiting?.Invoke();
        }

        /// <summary>A callback invoked before <see cref="Game1.newDayAfterFade"/> runs.</summary>
        protected void OnNewDayAfterFade()
        {
            this.Events.DayEnding.RaiseEmpty();
        }

        /// <summary>A callback invoked when a mod message is received.</summary>
        /// <param name="message">The message to deliver to applicable mods.</param>
        private void OnModMessageReceived(ModMessageModel message)
        {
            // raise events for applicable mods
            HashSet<string> modIDs = new HashSet<string>(message.ToModIDs ?? this.ModRegistry.GetAll().Select(p => p.Manifest.UniqueID), StringComparer.InvariantCultureIgnoreCase);
            this.Events.ModMessageReceived.RaiseForMods(new ModMessageReceivedEventArgs(message), mod => mod != null && modIDs.Contains(mod.Manifest.UniqueID));
        }

        /// <summary>A callback invoked when the game's low-level load stage changes.</summary>
        /// <param name="newStage">The new load stage.</param>
        internal void OnLoadStageChanged(LoadStage newStage)
        {
            // nothing to do
            if (newStage == Context.LoadStage)
                return;

            // update data
            LoadStage oldStage = Context.LoadStage;
            Context.LoadStage = newStage;
            if (newStage == LoadStage.None)
            {
                this.Monitor.Log("Context: returned to title", LogLevel.Trace);
                this.Multiplayer.CleanupOnMultiplayerExit();
            }
            this.Monitor.VerboseLog($"Context: load stage changed to {newStage}");

            // raise events
            this.Events.LoadStageChanged.Raise(new LoadStageChangedEventArgs(oldStage, newStage));
            if (newStage == LoadStage.None)
                this.Events.ReturnedToTitle.RaiseEmpty();
        }

        /// <summary>Constructor a content manager to read XNB files.</summary>
        /// <param name="serviceProvider">The service provider to use to locate services.</param>
        /// <param name="rootDirectory">The root directory to search for content.</param>
        protected override LocalizedContentManager CreateContentManager(IServiceProvider serviceProvider, string rootDirectory)
        {
            // Game1._temporaryContent initialising from SGame constructor
            // NOTE: this method is called before the SGame constructor runs. Don't depend on anything being initialised at this point.
            if (this.ContentCore == null)
            {
                this.ContentCore = new ContentCoordinator(serviceProvider, rootDirectory, Thread.CurrentThread.CurrentUICulture, SGame.ConstructorHack.Monitor, SGame.ConstructorHack.Reflection, SGame.ConstructorHack.JsonHelper, this.OnLoadingFirstAsset ?? SGame.ConstructorHack?.OnLoadingFirstAsset);
                this.NextContentManagerIsMain = true;
                return this.ContentCore.CreateGameContentManager("Game1._temporaryContent");
            }

            // Game1.content initialising from LoadContent
            if (this.NextContentManagerIsMain)
            {
                this.NextContentManagerIsMain = false;
                return this.ContentCore.MainContentManager;
            }

            // any other content manager
            return this.ContentCore.CreateGameContentManager("(generated)");
        }

        /// <summary>The method called when the game is updating its state. This happens roughly 60 times per second.</summary>
        /// <param name="gameTime">A snapshot of the game timing state.</param>
        protected override void Update(GameTime gameTime)
        {
            var events = this.Events;

            try
            {
                this.DeprecationManager.PrintQueued();

                /*********
                ** Special cases
                *********/
                // Perform first-tick initialisation.
                if (!this.IsInitialised)
                {
                    this.IsInitialised = true;
                    this.InitialiseAfterGameStarted();
                }

                // Abort if SMAPI is exiting.
                if (this.CancellationToken.IsCancellationRequested)
                {
                    this.Monitor.Log("SMAPI shutting down: aborting update.", LogLevel.Trace);
                    return;
                }

                // Run async tasks synchronously to avoid issues due to mod events triggering
                // concurrently with game code.
                bool saveParsed = false;
                if (Game1.currentLoader != null)
                {
                    this.Monitor.Log("Game loader synchronising...", LogLevel.Trace);
                    while (Game1.currentLoader?.MoveNext() == true)
                    {
                        // raise load stage changed
                        switch (Game1.currentLoader.Current)
                        {
                            case 20 when (!saveParsed && SaveGame.loaded != null):
                                saveParsed = true;
                                this.OnLoadStageChanged(LoadStage.SaveParsed);
                                break;

                            case 36:
                                this.OnLoadStageChanged(LoadStage.SaveLoadedBasicInfo);
                                break;

                            case 50:
                                this.OnLoadStageChanged(LoadStage.SaveLoadedLocations);
                                break;

                            default:
                                if (Game1.gameMode == Game1.playingGameMode)
                                    this.OnLoadStageChanged(LoadStage.Preloaded);
                                break;
                        }
                    }

                    Game1.currentLoader = null;
                    this.Monitor.Log("Game loader done.", LogLevel.Trace);
                }
                if (Game1._newDayTask?.Status == TaskStatus.Created)
                {
                    this.Monitor.Log("New day task synchronising...", LogLevel.Trace);
                    Game1._newDayTask.RunSynchronously();
                    this.Monitor.Log("New day task done.", LogLevel.Trace);
                }

                // While a background task is in progress, the game may make changes to the game
                // state while mods are running their code. This is risky, because data changes can
                // conflict (e.g. collection changed during enumeration errors) and data may change
                // unexpectedly from one mod instruction to the next.
                // 
                // Therefore we can just run Game1.Update here without raising any SMAPI events. There's
                // a small chance that the task will finish after we defer but before the game checks,
                // which means technically events should be raised, but the effects of missing one
                // update tick are neglible and not worth the complications of bypassing Game1.Update.
                if (Game1._newDayTask != null || Game1.gameMode == Game1.loadingMode)
                {
                    events.UnvalidatedUpdateTicking.RaiseEmpty();
                    SGame.TicksElapsed++;
                    base.Update(gameTime);
                    events.UnvalidatedUpdateTicked.RaiseEmpty();
                    return;
                }

                /*********
                ** Execute commands
                *********/
                while (this.CommandQueue.TryDequeue(out string rawInput))
                {
                    // parse command
                    string name;
                    string[] args;
                    Command command;
                    try
                    {
                        if (!this.CommandManager.TryParse(rawInput, out name, out args, out command))
                        {
                            this.Monitor.Log("Unknown command; type 'help' for a list of available commands.", LogLevel.Error);
                            continue;
                        }
                    }
                    catch (Exception ex)
                    {
                        this.Monitor.Log($"Failed parsing that command:\n{ex.GetLogSummary()}", LogLevel.Error);
                        continue;
                    }

                    // execute command
                    try
                    {
                        command.Callback.Invoke(name, args);
                    }
                    catch (Exception ex)
                    {
                        if (command.Mod != null)
                            command.Mod.LogAsMod($"Mod failed handling that command:\n{ex.GetLogSummary()}", LogLevel.Error);
                        else
                            this.Monitor.Log($"Failed handling that command:\n{ex.GetLogSummary()}", LogLevel.Error);
                    }
                }

                /*********
                ** Update input
                *********/
                // This should *always* run, even when suppressing mod events, since the game uses
                // this too. For example, doing this after mod event suppression would prevent the
                // user from doing anything on the overnight shipping screen.
                SInputState inputState = this.Input;
                if (this.IsActive)
                    inputState.TrueUpdate();

                /*********
                ** Save events + suppress events during save
                *********/
                // While the game is writing to the save file in the background, mods can unexpectedly
                // fail since they don't have exclusive access to resources (e.g. collection changed
                // during enumeration errors). To avoid problems, events are not invoked while a save
                // is in progress. It's safe to raise SaveEvents.BeforeSave as soon as the menu is
                // opened (since the save hasn't started yet), but all other events should be suppressed.
                if (Context.IsSaving)
                {
                    // raise before-create
                    if (!Context.IsWorldReady && !this.IsBetweenCreateEvents)
                    {
                        this.IsBetweenCreateEvents = true;
                        this.Monitor.Log("Context: before save creation.", LogLevel.Trace);
                        events.SaveCreating.RaiseEmpty();
                    }

                    // raise before-save
                    if (Context.IsWorldReady && !this.IsBetweenSaveEvents)
                    {
                        this.IsBetweenSaveEvents = true;
                        this.Monitor.Log("Context: before save.", LogLevel.Trace);
                        events.Saving.RaiseEmpty();
                    }

                    // suppress non-save events
                    events.UnvalidatedUpdateTicking.RaiseEmpty();
                    SGame.TicksElapsed++;
                    base.Update(gameTime);
                    events.UnvalidatedUpdateTicked.RaiseEmpty();
                    return;
                }
                if (this.IsBetweenCreateEvents)
                {
                    // raise after-create
                    this.IsBetweenCreateEvents = false;
                    this.Monitor.Log($"Context: after save creation, starting {Game1.currentSeason} {Game1.dayOfMonth} Y{Game1.year}.", LogLevel.Trace);
                    this.OnLoadStageChanged(LoadStage.CreatedSaveFile);
                    events.SaveCreated.RaiseEmpty();
                }
                if (this.IsBetweenSaveEvents)
                {
                    // raise after-save
                    this.IsBetweenSaveEvents = false;
                    this.Monitor.Log($"Context: after save, starting {Game1.currentSeason} {Game1.dayOfMonth} Y{Game1.year}.", LogLevel.Trace);
                    events.Saved.RaiseEmpty();
                    events.DayStarted.RaiseEmpty();
                }

                /*********
                ** Update context
                *********/
                bool wasWorldReady = Context.IsWorldReady;
                if ((Context.IsWorldReady && !Context.IsSaveLoaded) || Game1.exitToTitle)
                {
                    Context.IsWorldReady = false;
                    this.AfterLoadTimer.Reset();
                }
                else if (Context.IsSaveLoaded && this.AfterLoadTimer.Current > 0 && Game1.currentLocation != null)
                {
                    if (Game1.dayOfMonth != 0) // wait until new-game intro finishes (world not fully initialised yet)
                        this.AfterLoadTimer.Decrement();
                    Context.IsWorldReady = this.AfterLoadTimer.Current == 0;
                }

                /*********
                ** Update watchers
                *********/
                this.Watchers.Update();

                /*********
                ** Locale changed events
                *********/
                if (this.Watchers.LocaleWatcher.IsChanged)
                {
                    this.Monitor.Log($"Context: locale set to {this.Watchers.LocaleWatcher.CurrentValue}.", LogLevel.Trace);
<<<<<<< HEAD
                    this.OnLocaleChanged();
=======
>>>>>>> 6b9a61a1

                    this.Watchers.LocaleWatcher.Reset();
                }

                /*********
                ** Load / return-to-title events
                *********/
                if (wasWorldReady && !Context.IsWorldReady)
                    this.OnLoadStageChanged(LoadStage.None);
                else if (Context.IsWorldReady && Context.LoadStage != LoadStage.Ready)
                {
                    // print context
                    string context = $"Context: loaded save '{Constants.SaveFolderName}', starting {Game1.currentSeason} {Game1.dayOfMonth} Y{Game1.year}, locale set to {this.ContentCore.Language}.";
                    if (Context.IsMultiplayer)
                    {
                        int onlineCount = Game1.getOnlineFarmers().Count();
                        context += $" {(Context.IsMainPlayer ? "Main player" : "Farmhand")} with {onlineCount} {(onlineCount == 1 ? "player" : "players")} online.";
                    }
                    else
                        context += " Single-player.";
                    this.Monitor.Log(context, LogLevel.Trace);

                    // raise events
                    this.OnLoadStageChanged(LoadStage.Ready);
                    events.SaveLoaded.RaiseEmpty();
                    events.DayStarted.RaiseEmpty();
                }

                /*********
                ** Window events
                *********/
                // Here we depend on the game's viewport instead of listening to the Window.Resize
                // event because we need to notify mods after the game handles the resize, so the
                // game's metadata (like Game1.viewport) are updated. That's a bit complicated
                // since the game adds & removes its own handler on the fly.
                if (this.Watchers.WindowSizeWatcher.IsChanged)
                {
                    if (this.Monitor.IsVerbose)
                        this.Monitor.Log($"Events: window size changed to {this.Watchers.WindowSizeWatcher.CurrentValue}.", LogLevel.Trace);

                    Point oldSize = this.Watchers.WindowSizeWatcher.PreviousValue;
                    Point newSize = this.Watchers.WindowSizeWatcher.CurrentValue;

                    events.WindowResized.Raise(new WindowResizedEventArgs(oldSize, newSize));
                    this.Watchers.WindowSizeWatcher.Reset();
                }

                /*********
                ** Input events (if window has focus)
                *********/
                if (this.IsActive)
                {
                    // raise events
                    bool isChatInput = Game1.IsChatting || (Context.IsMultiplayer && Context.IsWorldReady && Game1.activeClickableMenu == null && Game1.currentMinigame == null && inputState.IsAnyDown(Game1.options.chatButton));
                    if (!isChatInput)
                    {
                        ICursorPosition cursor = this.Input.CursorPosition;

                        // raise cursor moved event
                        if (this.Watchers.CursorWatcher.IsChanged)
                        {
                            if (events.CursorMoved.HasListeners())
                            {
                                ICursorPosition was = this.Watchers.CursorWatcher.PreviousValue;
                                ICursorPosition now = this.Watchers.CursorWatcher.CurrentValue;
                                this.Watchers.CursorWatcher.Reset();

                                events.CursorMoved.Raise(new CursorMovedEventArgs(was, now));
                            }
                            else
                                this.Watchers.CursorWatcher.Reset();
                        }

                        // raise mouse wheel scrolled
                        if (this.Watchers.MouseWheelScrollWatcher.IsChanged)
                        {
                            if (events.MouseWheelScrolled.HasListeners() || this.Monitor.IsVerbose)
                            {
                                int was = this.Watchers.MouseWheelScrollWatcher.PreviousValue;
                                int now = this.Watchers.MouseWheelScrollWatcher.CurrentValue;
                                this.Watchers.MouseWheelScrollWatcher.Reset();

                                if (this.Monitor.IsVerbose)
                                    this.Monitor.Log($"Events: mouse wheel scrolled to {now}.", LogLevel.Trace);
                                events.MouseWheelScrolled.Raise(new MouseWheelScrolledEventArgs(cursor, was, now));
                            }
                            else
                                this.Watchers.MouseWheelScrollWatcher.Reset();
                        }

                        // raise input button events
                        foreach (var pair in inputState.ActiveButtons)
                        {
                            SButton button = pair.Key;
                            InputStatus status = pair.Value;

                            if (status == InputStatus.Pressed)
                            {
                                if (this.Monitor.IsVerbose)
                                    this.Monitor.Log($"Events: button {button} pressed.", LogLevel.Trace);

                                events.ButtonPressed.Raise(new ButtonPressedEventArgs(button, cursor, inputState));
                            }
                            else if (status == InputStatus.Released)
                            {
                                if (this.Monitor.IsVerbose)
                                    this.Monitor.Log($"Events: button {button} released.", LogLevel.Trace);

                                events.ButtonReleased.Raise(new ButtonReleasedEventArgs(button, cursor, inputState));
                            }
                        }
                    }
                }

                /*********
                ** Menu events
                *********/
                if (this.Watchers.ActiveMenuWatcher.IsChanged)
                {
                    IClickableMenu was = this.Watchers.ActiveMenuWatcher.PreviousValue;
                    IClickableMenu now = this.Watchers.ActiveMenuWatcher.CurrentValue;
                    this.Watchers.ActiveMenuWatcher.Reset(); // reset here so a mod changing the menu will be raised as a new event afterwards

                    if (this.Monitor.IsVerbose)
                        this.Monitor.Log($"Context: menu changed from {was?.GetType().FullName ?? "none"} to {now?.GetType().FullName ?? "none"}.", LogLevel.Trace);

                    // raise menu events
                    events.MenuChanged.Raise(new MenuChangedEventArgs(was, now));
                }

                /*********
                ** World & player events
                *********/
                if (Context.IsWorldReady)
                {
                    bool raiseWorldEvents = !this.Watchers.SaveIdWatcher.IsChanged; // don't report changes from unloaded => loaded

                    // raise location changes
                    if (this.Watchers.LocationsWatcher.IsChanged)
                    {
                        // location list changes
                        if (this.Watchers.LocationsWatcher.IsLocationListChanged)
                        {
                            GameLocation[] added = this.Watchers.LocationsWatcher.Added.ToArray();
                            GameLocation[] removed = this.Watchers.LocationsWatcher.Removed.ToArray();
                            this.Watchers.LocationsWatcher.ResetLocationList();

                            if (this.Monitor.IsVerbose)
                            {
                                string addedText = this.Watchers.LocationsWatcher.Added.Any() ? string.Join(", ", added.Select(p => p.Name)) : "none";
                                string removedText = this.Watchers.LocationsWatcher.Removed.Any() ? string.Join(", ", removed.Select(p => p.Name)) : "none";
                                this.Monitor.Log($"Context: location list changed (added {addedText}; removed {removedText}).", LogLevel.Trace);
                            }

                            events.LocationListChanged.Raise(new LocationListChangedEventArgs(added, removed));
                        }

                        // raise location contents changed
                        if (raiseWorldEvents)
                        {
                            foreach (LocationTracker watcher in this.Watchers.LocationsWatcher.Locations)
                            {
                                // buildings changed
                                if (watcher.BuildingsWatcher.IsChanged)
                                {
                                    GameLocation location = watcher.Location;
                                    Building[] added = watcher.BuildingsWatcher.Added.ToArray();
                                    Building[] removed = watcher.BuildingsWatcher.Removed.ToArray();
                                    watcher.BuildingsWatcher.Reset();

                                    events.BuildingListChanged.Raise(new BuildingListChangedEventArgs(location, added, removed));
                                }

                                // debris changed
                                if (watcher.DebrisWatcher.IsChanged)
                                {
                                    GameLocation location = watcher.Location;
                                    Debris[] added = watcher.DebrisWatcher.Added.ToArray();
                                    Debris[] removed = watcher.DebrisWatcher.Removed.ToArray();
                                    watcher.DebrisWatcher.Reset();

                                    events.DebrisListChanged.Raise(new DebrisListChangedEventArgs(location, added, removed));
                                }

                                // large terrain features changed
                                if (watcher.LargeTerrainFeaturesWatcher.IsChanged)
                                {
                                    GameLocation location = watcher.Location;
                                    LargeTerrainFeature[] added = watcher.LargeTerrainFeaturesWatcher.Added.ToArray();
                                    LargeTerrainFeature[] removed = watcher.LargeTerrainFeaturesWatcher.Removed.ToArray();
                                    watcher.LargeTerrainFeaturesWatcher.Reset();

                                    events.LargeTerrainFeatureListChanged.Raise(new LargeTerrainFeatureListChangedEventArgs(location, added, removed));
                                }

                                // NPCs changed
                                if (watcher.NpcsWatcher.IsChanged)
                                {
                                    GameLocation location = watcher.Location;
                                    NPC[] added = watcher.NpcsWatcher.Added.ToArray();
                                    NPC[] removed = watcher.NpcsWatcher.Removed.ToArray();
                                    watcher.NpcsWatcher.Reset();

                                    events.NpcListChanged.Raise(new NpcListChangedEventArgs(location, added, removed));
                                }

                                // objects changed
                                if (watcher.ObjectsWatcher.IsChanged)
                                {
                                    GameLocation location = watcher.Location;
                                    KeyValuePair<Vector2, SObject>[] added = watcher.ObjectsWatcher.Added.ToArray();
                                    KeyValuePair<Vector2, SObject>[] removed = watcher.ObjectsWatcher.Removed.ToArray();
                                    watcher.ObjectsWatcher.Reset();

                                    events.ObjectListChanged.Raise(new ObjectListChangedEventArgs(location, added, removed));
                                }

                                // terrain features changed
                                if (watcher.TerrainFeaturesWatcher.IsChanged)
                                {
                                    GameLocation location = watcher.Location;
                                    KeyValuePair<Vector2, TerrainFeature>[] added = watcher.TerrainFeaturesWatcher.Added.ToArray();
                                    KeyValuePair<Vector2, TerrainFeature>[] removed = watcher.TerrainFeaturesWatcher.Removed.ToArray();
                                    watcher.TerrainFeaturesWatcher.Reset();

                                    events.TerrainFeatureListChanged.Raise(new TerrainFeatureListChangedEventArgs(location, added, removed));
                                }
                            }
                        }
                        else
                            this.Watchers.LocationsWatcher.Reset();
                    }

                    // raise time changed
                    if (raiseWorldEvents && this.Watchers.TimeWatcher.IsChanged)
                    {
                        int was = this.Watchers.TimeWatcher.PreviousValue;
                        int now = this.Watchers.TimeWatcher.CurrentValue;
                        this.Watchers.TimeWatcher.Reset();

                        if (this.Monitor.IsVerbose)
                            this.Monitor.Log($"Events: time changed from {was} to {now}.", LogLevel.Trace);

                        events.TimeChanged.Raise(new TimeChangedEventArgs(was, now));
                    }
                    else
                        this.Watchers.TimeWatcher.Reset();

                    // raise player events
                    if (raiseWorldEvents)
                    {
                        PlayerTracker playerTracker = this.Watchers.CurrentPlayerTracker;

                        // raise current location changed
                        if (playerTracker.TryGetNewLocation(out GameLocation newLocation))
                        {
                            if (this.Monitor.IsVerbose)
                                this.Monitor.Log($"Context: set location to {newLocation.Name}.", LogLevel.Trace);

                            GameLocation oldLocation = playerTracker.LocationWatcher.PreviousValue;
                            events.Warped.Raise(new WarpedEventArgs(playerTracker.Player, oldLocation, newLocation));
                        }

                        // raise player leveled up a skill
                        foreach (KeyValuePair<SkillType, IValueWatcher<int>> pair in playerTracker.GetChangedSkills())
                        {
                            if (this.Monitor.IsVerbose)
                                this.Monitor.Log($"Events: player skill '{pair.Key}' changed from {pair.Value.PreviousValue} to {pair.Value.CurrentValue}.", LogLevel.Trace);

                            events.LevelChanged.Raise(new LevelChangedEventArgs(playerTracker.Player, pair.Key, pair.Value.PreviousValue, pair.Value.CurrentValue));
                        }

                        // raise player inventory changed
                        ItemStackChange[] changedItems = playerTracker.GetInventoryChanges().ToArray();
                        if (changedItems.Any())
                        {
                            if (this.Monitor.IsVerbose)
                                this.Monitor.Log("Events: player inventory changed.", LogLevel.Trace);
                            events.InventoryChanged.Raise(new InventoryChangedEventArgs(playerTracker.Player, changedItems));
                        }

                        // raise mine level changed
                        if (playerTracker.TryGetNewMineLevel(out int mineLevel))
                        {
                            if (this.Monitor.IsVerbose)
                                this.Monitor.Log($"Context: mine level changed to {mineLevel}.", LogLevel.Trace);
                        }
                    }
                    this.Watchers.CurrentPlayerTracker?.Reset();
                }

                // update save ID watcher
                this.Watchers.SaveIdWatcher.Reset();

                /*********
                ** Game update
                *********/
                // game launched
                bool isFirstTick = SGame.TicksElapsed == 0;
                if (isFirstTick)
                {
                    Context.IsGameLaunched = true;
                    events.GameLaunched.Raise(new GameLaunchedEventArgs());
                }

                // preloaded
                if (Context.IsSaveLoaded && Context.LoadStage != LoadStage.Loaded && Context.LoadStage != LoadStage.Ready)
                    this.OnLoadStageChanged(LoadStage.Loaded);

                // update tick
                bool isOneSecond = SGame.TicksElapsed % 60 == 0;
                events.UnvalidatedUpdateTicking.RaiseEmpty();
                events.UpdateTicking.RaiseEmpty();
                if (isOneSecond)
                    events.OneSecondUpdateTicking.RaiseEmpty();
                try
                {
                    this.Input.UpdateSuppression();
                    SGame.TicksElapsed++;
                    base.Update(gameTime);
                }
                catch (Exception ex)
                {
                    this.MonitorForGame.Log($"An error occured in the base update loop: {ex.GetLogSummary()}", LogLevel.Error);
                }
                events.UnvalidatedUpdateTicked.RaiseEmpty();
                events.UpdateTicked.RaiseEmpty();
                if (isOneSecond)
                    events.OneSecondUpdateTicked.RaiseEmpty();

                /*********
                ** Update events
                *********/
                this.UpdateCrashTimer.Reset();
            }
            catch (Exception ex)
            {
                // log error
                this.Monitor.Log($"An error occured in the overridden update loop: {ex.GetLogSummary()}", LogLevel.Error);

                // exit if irrecoverable
                if (!this.UpdateCrashTimer.Decrement())
                    this.ExitGameImmediately("The game crashed when updating, and SMAPI was unable to recover the game.");
            }
        }

        /// <summary>The method called to draw everything to the screen.</summary>
        /// <param name="gameTime">A snapshot of the game timing state.</param>
        protected override void Draw(GameTime gameTime)
        {
            Context.IsInDrawLoop = true;
            try
            {
                this.DrawImpl(gameTime);
                this.DrawCrashTimer.Reset();
            }
            catch (Exception ex)
            {
                // log error
                this.Monitor.Log($"An error occured in the overridden draw loop: {ex.GetLogSummary()}", LogLevel.Error);

                // exit if irrecoverable
                if (!this.DrawCrashTimer.Decrement())
                {
                    this.ExitGameImmediately("The game crashed when drawing, and SMAPI was unable to recover the game.");
                    return;
                }

                // recover sprite batch
                try
                {
                    if (Game1.spriteBatch.IsOpen(this.Reflection))
                    {
                        this.Monitor.Log("Recovering sprite batch from error...", LogLevel.Trace);
                        Game1.spriteBatch.End();
                    }
                }
                catch (Exception innerEx)
                {
                    this.Monitor.Log($"Could not recover sprite batch state: {innerEx.GetLogSummary()}", LogLevel.Error);
                }
            }
            Context.IsInDrawLoop = false;
        }

        /// <summary>Replicate the game's draw logic with some changes for SMAPI.</summary>
        /// <param name="gameTime">A snapshot of the game timing state.</param>
        /// <remarks>This implementation is identical to <see cref="Game1.Draw"/>, except for try..catch around menu draw code, private field references replaced by wrappers, and added events.</remarks>
        [SuppressMessage("ReSharper", "CompareOfFloatsByEqualityOperator", Justification = "copied from game code as-is")]
        [SuppressMessage("ReSharper", "LocalVariableHidesMember", Justification = "copied from game code as-is")]
        [SuppressMessage("ReSharper", "PossibleLossOfFraction", Justification = "copied from game code as-is")]
        [SuppressMessage("ReSharper", "RedundantArgumentDefaultValue", Justification = "copied from game code as-is")]
        [SuppressMessage("ReSharper", "RedundantCast", Justification = "copied from game code as-is")]
        [SuppressMessage("ReSharper", "RedundantExplicitNullableCreation", Justification = "copied from game code as-is")]
        [SuppressMessage("ReSharper", "RedundantTypeArgumentsOfMethod", Justification = "copied from game code as-is")]
        [SuppressMessage("SMAPI.CommonErrors", "AvoidNetField", Justification = "copied from game code as-is")]
        [SuppressMessage("SMAPI.CommonErrors", "AvoidImplicitNetFieldCast", Justification = "copied from game code as-is")]
        private void DrawImpl(GameTime gameTime)
        {
            var events = this.Events;

            if (Game1._newDayTask != null)
                this.GraphicsDevice.Clear(Game1.bgColor);
            else
            {
                if ((double)Game1.options.zoomLevel != 1.0)
                    this.GraphicsDevice.SetRenderTarget(this.screen);
                if (this.IsSaving)
                {
                    this.GraphicsDevice.Clear(Game1.bgColor);
                    IClickableMenu activeClickableMenu = Game1.activeClickableMenu;
                    if (activeClickableMenu != null)
                    {
                        Game1.spriteBatch.Begin(SpriteSortMode.Deferred, BlendState.AlphaBlend, SamplerState.PointClamp, (DepthStencilState)null, (RasterizerState)null);
                        events.Rendering.RaiseEmpty();
                        try
                        {
                            events.RenderingActiveMenu.RaiseEmpty();
                            activeClickableMenu.draw(Game1.spriteBatch);
                            events.RenderedActiveMenu.RaiseEmpty();
                        }
                        catch (Exception ex)
                        {
                            this.Monitor.Log($"The {activeClickableMenu.GetType().FullName} menu crashed while drawing itself during save. SMAPI will force it to exit to avoid crashing the game.\n{ex.GetLogSummary()}", LogLevel.Error);
                            activeClickableMenu.exitThisMenu();
                        }
                        events.Rendered.RaiseEmpty();
                        Game1.spriteBatch.End();
                    }
                    if (Game1.overlayMenu != null)
                    {
                        Game1.spriteBatch.Begin(SpriteSortMode.Deferred, BlendState.AlphaBlend, SamplerState.PointClamp, (DepthStencilState)null, (RasterizerState)null);
                        Game1.overlayMenu.draw(Game1.spriteBatch);
                        Game1.spriteBatch.End();
                    }
                    this.renderScreenBuffer();
                }
                else
                {
                    this.GraphicsDevice.Clear(Game1.bgColor);
                    if (Game1.activeClickableMenu != null && Game1.options.showMenuBackground && Game1.activeClickableMenu.showWithoutTransparencyIfOptionIsSet())
                    {
                        Game1.spriteBatch.Begin(SpriteSortMode.Deferred, BlendState.AlphaBlend, SamplerState.PointClamp, (DepthStencilState)null, (RasterizerState)null);

                        events.Rendering.RaiseEmpty();
                        try
                        {
                            Game1.activeClickableMenu.drawBackground(Game1.spriteBatch);
                            events.RenderingActiveMenu.RaiseEmpty();
                            Game1.activeClickableMenu.draw(Game1.spriteBatch);
                            events.RenderedActiveMenu.RaiseEmpty();
                        }
                        catch (Exception ex)
                        {
                            this.Monitor.Log($"The {Game1.activeClickableMenu.GetType().FullName} menu crashed while drawing itself. SMAPI will force it to exit to avoid crashing the game.\n{ex.GetLogSummary()}", LogLevel.Error);
                            Game1.activeClickableMenu.exitThisMenu();
                        }
                        events.Rendered.RaiseEmpty();
                        Game1.spriteBatch.End();
                        this.drawOverlays(Game1.spriteBatch);
                        if ((double)Game1.options.zoomLevel != 1.0)
                        {
                            this.GraphicsDevice.SetRenderTarget((RenderTarget2D)null);
                            this.GraphicsDevice.Clear(Game1.bgColor);
                            Game1.spriteBatch.Begin(SpriteSortMode.Deferred, BlendState.AlphaBlend, SamplerState.LinearClamp, DepthStencilState.Default, RasterizerState.CullNone);
                            Game1.spriteBatch.Draw((Texture2D)this.screen, Vector2.Zero, new Microsoft.Xna.Framework.Rectangle?(this.screen.Bounds), Color.White, 0.0f, Vector2.Zero, Game1.options.zoomLevel, SpriteEffects.None, 1f);
                            Game1.spriteBatch.End();
                        }
                        if (Game1.overlayMenu == null)
                            return;
                        Game1.spriteBatch.Begin(SpriteSortMode.Deferred, BlendState.AlphaBlend, SamplerState.PointClamp, (DepthStencilState)null, (RasterizerState)null);
                        Game1.overlayMenu.draw(Game1.spriteBatch);
                        Game1.spriteBatch.End();
                    }
                    else if (Game1.gameMode == (byte)11)
                    {
                        Game1.spriteBatch.Begin(SpriteSortMode.Deferred, BlendState.AlphaBlend, SamplerState.PointClamp, (DepthStencilState)null, (RasterizerState)null);
                        events.Rendering.RaiseEmpty();
                        Game1.spriteBatch.DrawString(Game1.dialogueFont, Game1.content.LoadString("Strings\\StringsFromCSFiles:Game1.cs.3685"), new Vector2(16f, 16f), Color.HotPink);
                        Game1.spriteBatch.DrawString(Game1.dialogueFont, Game1.content.LoadString("Strings\\StringsFromCSFiles:Game1.cs.3686"), new Vector2(16f, 32f), new Color(0, (int)byte.MaxValue, 0));
                        Game1.spriteBatch.DrawString(Game1.dialogueFont, Game1.parseText(Game1.errorMessage, Game1.dialogueFont, Game1.graphics.GraphicsDevice.Viewport.Width), new Vector2(16f, 48f), Color.White);
                        events.Rendered.RaiseEmpty();
                        Game1.spriteBatch.End();
                    }
                    else if (Game1.currentMinigame != null)
                    {
                        Game1.currentMinigame.draw(Game1.spriteBatch);
                        if (Game1.globalFade && !Game1.menuUp && (!Game1.nameSelectUp || Game1.messagePause))
                        {
                            Game1.spriteBatch.Begin(SpriteSortMode.Deferred, BlendState.AlphaBlend, SamplerState.PointClamp, (DepthStencilState)null, (RasterizerState)null);
                            Game1.spriteBatch.Draw(Game1.fadeToBlackRect, Game1.graphics.GraphicsDevice.Viewport.Bounds, Color.Black * (Game1.gameMode == (byte)0 ? 1f - Game1.fadeToBlackAlpha : Game1.fadeToBlackAlpha));
                            Game1.spriteBatch.End();
                        }
                        this.drawOverlays(Game1.spriteBatch);
                        if ((double)Game1.options.zoomLevel == 1.0)
                            return;
                        this.GraphicsDevice.SetRenderTarget((RenderTarget2D)null);
                        this.GraphicsDevice.Clear(Game1.bgColor);
                        Game1.spriteBatch.Begin(SpriteSortMode.Deferred, BlendState.AlphaBlend, SamplerState.LinearClamp, DepthStencilState.Default, RasterizerState.CullNone);
                        Game1.spriteBatch.Draw((Texture2D)this.screen, Vector2.Zero, new Microsoft.Xna.Framework.Rectangle?(this.screen.Bounds), Color.White, 0.0f, Vector2.Zero, Game1.options.zoomLevel, SpriteEffects.None, 1f);
                        Game1.spriteBatch.End();
                    }
                    else if (Game1.showingEndOfNightStuff)
                    {
                        Game1.spriteBatch.Begin(SpriteSortMode.Deferred, BlendState.AlphaBlend, SamplerState.PointClamp, (DepthStencilState)null, (RasterizerState)null);
                        events.Rendering.RaiseEmpty();
                        if (Game1.activeClickableMenu != null)
                        {
                            try
                            {
                                events.RenderingActiveMenu.RaiseEmpty();
                                Game1.activeClickableMenu.draw(Game1.spriteBatch);
                                events.RenderedActiveMenu.RaiseEmpty();
                            }
                            catch (Exception ex)
                            {
                                this.Monitor.Log($"The {Game1.activeClickableMenu.GetType().FullName} menu crashed while drawing itself during end-of-night-stuff. SMAPI will force it to exit to avoid crashing the game.\n{ex.GetLogSummary()}", LogLevel.Error);
                                Game1.activeClickableMenu.exitThisMenu();
                            }
                        }
                        events.Rendered.RaiseEmpty();
                        Game1.spriteBatch.End();
                        this.drawOverlays(Game1.spriteBatch);
                        if ((double)Game1.options.zoomLevel == 1.0)
                            return;
                        this.GraphicsDevice.SetRenderTarget((RenderTarget2D)null);
                        this.GraphicsDevice.Clear(Game1.bgColor);
                        Game1.spriteBatch.Begin(SpriteSortMode.Deferred, BlendState.AlphaBlend, SamplerState.LinearClamp, DepthStencilState.Default, RasterizerState.CullNone);
                        Game1.spriteBatch.Draw((Texture2D)this.screen, Vector2.Zero, new Microsoft.Xna.Framework.Rectangle?(this.screen.Bounds), Color.White, 0.0f, Vector2.Zero, Game1.options.zoomLevel, SpriteEffects.None, 1f);
                        Game1.spriteBatch.End();
                    }
                    else if (Game1.gameMode == (byte)6 || Game1.gameMode == (byte)3 && Game1.currentLocation == null)
                    {
                        Game1.spriteBatch.Begin(SpriteSortMode.Deferred, BlendState.AlphaBlend, SamplerState.PointClamp, (DepthStencilState)null, (RasterizerState)null);
                        events.Rendering.RaiseEmpty();
                        string str1 = "";
                        for (int index = 0; (double)index < gameTime.TotalGameTime.TotalMilliseconds % 999.0 / 333.0; ++index)
                            str1 += ".";
                        string str2 = Game1.content.LoadString("Strings\\StringsFromCSFiles:Game1.cs.3688");
                        string s = str2 + str1;
                        string str3 = str2 + "... ";
                        int widthOfString = SpriteText.getWidthOfString(str3, 999999);
                        int height = 64;
                        int x = 64;
                        int y = Game1.graphics.GraphicsDevice.Viewport.GetTitleSafeArea().Bottom - height;
                        SpriteText.drawString(Game1.spriteBatch, s, x, y, 999999, widthOfString, height, 1f, 0.88f, false, 0, str3, -1);
                        events.Rendered.RaiseEmpty();
                        Game1.spriteBatch.End();
                        this.drawOverlays(Game1.spriteBatch);
                        if ((double)Game1.options.zoomLevel != 1.0)
                        {
                            this.GraphicsDevice.SetRenderTarget((RenderTarget2D)null);
                            this.GraphicsDevice.Clear(Game1.bgColor);
                            Game1.spriteBatch.Begin(SpriteSortMode.Deferred, BlendState.AlphaBlend, SamplerState.LinearClamp, DepthStencilState.Default, RasterizerState.CullNone);
                            Game1.spriteBatch.Draw((Texture2D)this.screen, Vector2.Zero, new Microsoft.Xna.Framework.Rectangle?(this.screen.Bounds), Color.White, 0.0f, Vector2.Zero, Game1.options.zoomLevel, SpriteEffects.None, 1f);
                            Game1.spriteBatch.End();
                        }
                        if (Game1.overlayMenu != null)
                        {
                            Game1.spriteBatch.Begin(SpriteSortMode.Deferred, BlendState.AlphaBlend, SamplerState.PointClamp, (DepthStencilState)null, (RasterizerState)null);
                            Game1.overlayMenu.draw(Game1.spriteBatch);
                            Game1.spriteBatch.End();
                        }
                        //base.Draw(gameTime);
                    }
                    else
                    {
                        byte batchOpens = 0; // used for rendering event

                        Viewport viewport;
                        if (Game1.gameMode == (byte)0)
                        {
                            Game1.spriteBatch.Begin(SpriteSortMode.Deferred, BlendState.AlphaBlend, SamplerState.PointClamp, (DepthStencilState)null, (RasterizerState)null);
                            if (++batchOpens == 1)
                                events.Rendering.RaiseEmpty();
                        }
                        else
                        {
                            if (Game1.drawLighting)
                            {
                                this.GraphicsDevice.SetRenderTarget(Game1.lightmap);
                                this.GraphicsDevice.Clear(Color.White * 0.0f);
                                Game1.spriteBatch.Begin(SpriteSortMode.Deferred, BlendState.NonPremultiplied, SamplerState.PointClamp, (DepthStencilState)null, (RasterizerState)null);
                                if (++batchOpens == 1)
                                    events.Rendering.RaiseEmpty();
                                Game1.spriteBatch.Draw(Game1.staminaRect, Game1.lightmap.Bounds, Game1.currentLocation.Name.StartsWith("UndergroundMine") ? Game1.mine.getLightingColor(gameTime) : (Game1.ambientLight.Equals(Color.White) || Game1.isRaining && (bool)((NetFieldBase<bool, NetBool>)Game1.currentLocation.isOutdoors) ? Game1.outdoorLight : Game1.ambientLight));
                                for (int index = 0; index < Game1.currentLightSources.Count; ++index)
                                {
                                    if (Utility.isOnScreen((Vector2)((NetFieldBase<Vector2, NetVector2>)Game1.currentLightSources.ElementAt<LightSource>(index).position), (int)((double)(float)((NetFieldBase<float, NetFloat>)Game1.currentLightSources.ElementAt<LightSource>(index).radius) * 64.0 * 4.0)))
                                    {
                                        SpriteBatch spriteBatch = Game1.spriteBatch;
                                        Texture2D lightTexture = Game1.currentLightSources.ElementAt<LightSource>(index).lightTexture;
                                        Vector2 position = Game1.GlobalToLocal(Game1.viewport, (Vector2)((NetFieldBase<Vector2, NetVector2>)Game1.currentLightSources.ElementAt<LightSource>(index).position)) / (float)(Game1.options.lightingQuality / 2);
                                        Microsoft.Xna.Framework.Rectangle? sourceRectangle = new Microsoft.Xna.Framework.Rectangle?(Game1.currentLightSources.ElementAt<LightSource>(index).lightTexture.Bounds);
                                        Color color = (Color)((NetFieldBase<Color, NetColor>)Game1.currentLightSources.ElementAt<LightSource>(index).color);
                                        Microsoft.Xna.Framework.Rectangle bounds = Game1.currentLightSources.ElementAt<LightSource>(index).lightTexture.Bounds;
                                        double x = (double)bounds.Center.X;
                                        bounds = Game1.currentLightSources.ElementAt<LightSource>(index).lightTexture.Bounds;
                                        double y = (double)bounds.Center.Y;
                                        Vector2 origin = new Vector2((float)x, (float)y);
                                        double num = (double)(float)((NetFieldBase<float, NetFloat>)Game1.currentLightSources.ElementAt<LightSource>(index).radius) / (double)(Game1.options.lightingQuality / 2);
                                        spriteBatch.Draw(lightTexture, position, sourceRectangle, color, 0.0f, origin, (float)num, SpriteEffects.None, 0.9f);
                                    }
                                }
                                Game1.spriteBatch.End();
                                this.GraphicsDevice.SetRenderTarget((double)Game1.options.zoomLevel == 1.0 ? (RenderTarget2D)null : this.screen);
                            }
                            if (Game1.bloomDay && Game1.bloom != null)
                                Game1.bloom.BeginDraw();
                            this.GraphicsDevice.Clear(Game1.bgColor);
                            Game1.spriteBatch.Begin(SpriteSortMode.Deferred, BlendState.AlphaBlend, SamplerState.PointClamp, (DepthStencilState)null, (RasterizerState)null);
                            if (++batchOpens == 1)
                                events.Rendering.RaiseEmpty();
                            events.RenderingWorld.RaiseEmpty();
                            if (Game1.background != null)
                                Game1.background.draw(Game1.spriteBatch);
                            Game1.mapDisplayDevice.BeginScene(Game1.spriteBatch);
                            Game1.currentLocation.Map.GetLayer("Back").Draw(Game1.mapDisplayDevice, Game1.viewport, Location.Origin, false, 4);
                            Game1.currentLocation.drawWater(Game1.spriteBatch);
                            this._farmerShadows.Clear();
                            if (Game1.currentLocation.currentEvent != null && !Game1.currentLocation.currentEvent.isFestival && Game1.currentLocation.currentEvent.farmerActors.Count > 0)
                            {
                                foreach (Farmer farmerActor in Game1.currentLocation.currentEvent.farmerActors)
                                {
                                    if (farmerActor.IsLocalPlayer && Game1.displayFarmer || !(bool)((NetFieldBase<bool, NetBool>)farmerActor.hidden))
                                        this._farmerShadows.Add(farmerActor);
                                }
                            }
                            else
                            {
                                foreach (Farmer farmer in Game1.currentLocation.farmers)
                                {
                                    if (farmer.IsLocalPlayer && Game1.displayFarmer || !(bool)((NetFieldBase<bool, NetBool>)farmer.hidden))
                                        this._farmerShadows.Add(farmer);
                                }
                            }
                            if (!Game1.currentLocation.shouldHideCharacters())
                            {
                                if (Game1.CurrentEvent == null)
                                {
                                    foreach (NPC character in Game1.currentLocation.characters)
                                    {
                                        if (!(bool)((NetFieldBase<bool, NetBool>)character.swimming) && !character.HideShadow && (!character.IsInvisible && !Game1.currentLocation.shouldShadowBeDrawnAboveBuildingsLayer(character.getTileLocation())))
                                            Game1.spriteBatch.Draw(Game1.shadowTexture, Game1.GlobalToLocal(Game1.viewport, character.Position + new Vector2((float)(character.Sprite.SpriteWidth * 4) / 2f, (float)(character.GetBoundingBox().Height + (character.IsMonster ? 0 : 12)))), new Microsoft.Xna.Framework.Rectangle?(Game1.shadowTexture.Bounds), Color.White, 0.0f, new Vector2((float)Game1.shadowTexture.Bounds.Center.X, (float)Game1.shadowTexture.Bounds.Center.Y), (float)(4.0 + (double)character.yJumpOffset / 40.0) * (float)((NetFieldBase<float, NetFloat>)character.scale), SpriteEffects.None, Math.Max(0.0f, (float)character.getStandingY() / 10000f) - 1E-06f);
                                    }
                                }
                                else
                                {
                                    foreach (NPC actor in Game1.CurrentEvent.actors)
                                    {
                                        if (!(bool)((NetFieldBase<bool, NetBool>)actor.swimming) && !actor.HideShadow && !Game1.currentLocation.shouldShadowBeDrawnAboveBuildingsLayer(actor.getTileLocation()))
                                            Game1.spriteBatch.Draw(Game1.shadowTexture, Game1.GlobalToLocal(Game1.viewport, actor.Position + new Vector2((float)(actor.Sprite.SpriteWidth * 4) / 2f, (float)(actor.GetBoundingBox().Height + (actor.IsMonster ? 0 : (actor.Sprite.SpriteHeight <= 16 ? -4 : 12))))), new Microsoft.Xna.Framework.Rectangle?(Game1.shadowTexture.Bounds), Color.White, 0.0f, new Vector2((float)Game1.shadowTexture.Bounds.Center.X, (float)Game1.shadowTexture.Bounds.Center.Y), (float)(4.0 + (double)actor.yJumpOffset / 40.0) * (float)((NetFieldBase<float, NetFloat>)actor.scale), SpriteEffects.None, Math.Max(0.0f, (float)actor.getStandingY() / 10000f) - 1E-06f);
                                    }
                                }
                                foreach (Farmer farmerShadow in this._farmerShadows)
                                {
                                    if (!(bool)((NetFieldBase<bool, NetBool>)farmerShadow.swimming) && !farmerShadow.isRidingHorse() && (Game1.currentLocation == null || !Game1.currentLocation.shouldShadowBeDrawnAboveBuildingsLayer(farmerShadow.getTileLocation())))
                                    {
                                        SpriteBatch spriteBatch = Game1.spriteBatch;
                                        Texture2D shadowTexture = Game1.shadowTexture;
                                        Vector2 local = Game1.GlobalToLocal(farmerShadow.Position + new Vector2(32f, 24f));
                                        Microsoft.Xna.Framework.Rectangle? sourceRectangle = new Microsoft.Xna.Framework.Rectangle?(Game1.shadowTexture.Bounds);
                                        Color white = Color.White;
                                        Microsoft.Xna.Framework.Rectangle bounds = Game1.shadowTexture.Bounds;
                                        double x = (double)bounds.Center.X;
                                        bounds = Game1.shadowTexture.Bounds;
                                        double y = (double)bounds.Center.Y;
                                        Vector2 origin = new Vector2((float)x, (float)y);
                                        double num = 4.0 - (!farmerShadow.running && !farmerShadow.UsingTool || farmerShadow.FarmerSprite.currentAnimationIndex <= 1 ? 0.0 : (double)Math.Abs(FarmerRenderer.featureYOffsetPerFrame[farmerShadow.FarmerSprite.CurrentFrame]) * 0.5);
                                        spriteBatch.Draw(shadowTexture, local, sourceRectangle, white, 0.0f, origin, (float)num, SpriteEffects.None, 0.0f);
                                    }
                                }
                            }
                            Game1.currentLocation.Map.GetLayer("Buildings").Draw(Game1.mapDisplayDevice, Game1.viewport, Location.Origin, false, 4);
                            Game1.mapDisplayDevice.EndScene();
                            Game1.spriteBatch.End();
                            Game1.spriteBatch.Begin(SpriteSortMode.FrontToBack, BlendState.AlphaBlend, SamplerState.PointClamp, (DepthStencilState)null, (RasterizerState)null);
                            if (!Game1.currentLocation.shouldHideCharacters())
                            {
                                if (Game1.CurrentEvent == null)
                                {
                                    foreach (NPC character in Game1.currentLocation.characters)
                                    {
                                        if (!(bool)((NetFieldBase<bool, NetBool>)character.swimming) && !character.HideShadow && (!(bool)((NetFieldBase<bool, NetBool>)character.isInvisible) && Game1.currentLocation.shouldShadowBeDrawnAboveBuildingsLayer(character.getTileLocation())))
                                            Game1.spriteBatch.Draw(Game1.shadowTexture, Game1.GlobalToLocal(Game1.viewport, character.Position + new Vector2((float)(character.Sprite.SpriteWidth * 4) / 2f, (float)(character.GetBoundingBox().Height + (character.IsMonster ? 0 : 12)))), new Microsoft.Xna.Framework.Rectangle?(Game1.shadowTexture.Bounds), Color.White, 0.0f, new Vector2((float)Game1.shadowTexture.Bounds.Center.X, (float)Game1.shadowTexture.Bounds.Center.Y), (float)(4.0 + (double)character.yJumpOffset / 40.0) * (float)((NetFieldBase<float, NetFloat>)character.scale), SpriteEffects.None, Math.Max(0.0f, (float)character.getStandingY() / 10000f) - 1E-06f);
                                    }
                                }
                                else
                                {
                                    foreach (NPC actor in Game1.CurrentEvent.actors)
                                    {
                                        if (!(bool)((NetFieldBase<bool, NetBool>)actor.swimming) && !actor.HideShadow && Game1.currentLocation.shouldShadowBeDrawnAboveBuildingsLayer(actor.getTileLocation()))
                                            Game1.spriteBatch.Draw(Game1.shadowTexture, Game1.GlobalToLocal(Game1.viewport, actor.Position + new Vector2((float)(actor.Sprite.SpriteWidth * 4) / 2f, (float)(actor.GetBoundingBox().Height + (actor.IsMonster ? 0 : 12)))), new Microsoft.Xna.Framework.Rectangle?(Game1.shadowTexture.Bounds), Color.White, 0.0f, new Vector2((float)Game1.shadowTexture.Bounds.Center.X, (float)Game1.shadowTexture.Bounds.Center.Y), (float)(4.0 + (double)actor.yJumpOffset / 40.0) * (float)((NetFieldBase<float, NetFloat>)actor.scale), SpriteEffects.None, Math.Max(0.0f, (float)actor.getStandingY() / 10000f) - 1E-06f);
                                    }
                                }
                                foreach (Farmer farmerShadow in this._farmerShadows)
                                {
                                    if (!(bool)((NetFieldBase<bool, NetBool>)farmerShadow.swimming) && !farmerShadow.isRidingHorse() && (Game1.currentLocation != null && Game1.currentLocation.shouldShadowBeDrawnAboveBuildingsLayer(farmerShadow.getTileLocation())))
                                    {
                                        SpriteBatch spriteBatch = Game1.spriteBatch;
                                        Texture2D shadowTexture = Game1.shadowTexture;
                                        Vector2 local = Game1.GlobalToLocal(farmerShadow.Position + new Vector2(32f, 24f));
                                        Microsoft.Xna.Framework.Rectangle? sourceRectangle = new Microsoft.Xna.Framework.Rectangle?(Game1.shadowTexture.Bounds);
                                        Color white = Color.White;
                                        Microsoft.Xna.Framework.Rectangle bounds = Game1.shadowTexture.Bounds;
                                        double x = (double)bounds.Center.X;
                                        bounds = Game1.shadowTexture.Bounds;
                                        double y = (double)bounds.Center.Y;
                                        Vector2 origin = new Vector2((float)x, (float)y);
                                        double num = 4.0 - (!farmerShadow.running && !farmerShadow.UsingTool || farmerShadow.FarmerSprite.currentAnimationIndex <= 1 ? 0.0 : (double)Math.Abs(FarmerRenderer.featureYOffsetPerFrame[farmerShadow.FarmerSprite.CurrentFrame]) * 0.5);
                                        spriteBatch.Draw(shadowTexture, local, sourceRectangle, white, 0.0f, origin, (float)num, SpriteEffects.None, 0.0f);
                                    }
                                }
                            }
                            if ((Game1.eventUp || Game1.killScreen) && (!Game1.killScreen && Game1.currentLocation.currentEvent != null))
                                Game1.currentLocation.currentEvent.draw(Game1.spriteBatch);
                            if (Game1.player.currentUpgrade != null && Game1.player.currentUpgrade.daysLeftTillUpgradeDone <= 3 && Game1.currentLocation.Name.Equals("Farm"))
                                Game1.spriteBatch.Draw(Game1.player.currentUpgrade.workerTexture, Game1.GlobalToLocal(Game1.viewport, Game1.player.currentUpgrade.positionOfCarpenter), new Microsoft.Xna.Framework.Rectangle?(Game1.player.currentUpgrade.getSourceRectangle()), Color.White, 0.0f, Vector2.Zero, 1f, SpriteEffects.None, (float)(((double)Game1.player.currentUpgrade.positionOfCarpenter.Y + 48.0) / 10000.0));
                            Game1.currentLocation.draw(Game1.spriteBatch);
                            if (Game1.eventUp && Game1.currentLocation.currentEvent != null)
                            {
                                string messageToScreen = Game1.currentLocation.currentEvent.messageToScreen;
                            }
                            if (Game1.player.ActiveObject == null && (Game1.player.UsingTool || Game1.pickingTool) && (Game1.player.CurrentTool != null && (!Game1.player.CurrentTool.Name.Equals("Seeds") || Game1.pickingTool)))
                                Game1.drawTool(Game1.player);
                            if (Game1.currentLocation.Name.Equals("Farm"))
                                this.drawFarmBuildings();
                            if (Game1.tvStation >= 0)
                                Game1.spriteBatch.Draw(Game1.tvStationTexture, Game1.GlobalToLocal(Game1.viewport, new Vector2(400f, 160f)), new Microsoft.Xna.Framework.Rectangle?(new Microsoft.Xna.Framework.Rectangle(Game1.tvStation * 24, 0, 24, 15)), Color.White, 0.0f, Vector2.Zero, 4f, SpriteEffects.None, 1E-08f);
                            if (Game1.panMode)
                            {
                                Game1.spriteBatch.Draw(Game1.fadeToBlackRect, new Microsoft.Xna.Framework.Rectangle((int)Math.Floor((double)(Game1.getOldMouseX() + Game1.viewport.X) / 64.0) * 64 - Game1.viewport.X, (int)Math.Floor((double)(Game1.getOldMouseY() + Game1.viewport.Y) / 64.0) * 64 - Game1.viewport.Y, 64, 64), Color.Lime * 0.75f);
                                foreach (Warp warp in (NetList<Warp, NetRef<Warp>>)Game1.currentLocation.warps)
                                    Game1.spriteBatch.Draw(Game1.fadeToBlackRect, new Microsoft.Xna.Framework.Rectangle(warp.X * 64 - Game1.viewport.X, warp.Y * 64 - Game1.viewport.Y, 64, 64), Color.Red * 0.75f);
                            }
                            Game1.mapDisplayDevice.BeginScene(Game1.spriteBatch);
                            Game1.currentLocation.Map.GetLayer("Front").Draw(Game1.mapDisplayDevice, Game1.viewport, Location.Origin, false, 4);
                            Game1.mapDisplayDevice.EndScene();
                            Game1.currentLocation.drawAboveFrontLayer(Game1.spriteBatch);
                            Game1.spriteBatch.End();
                            Game1.spriteBatch.Begin(SpriteSortMode.Deferred, BlendState.AlphaBlend, SamplerState.PointClamp, (DepthStencilState)null, (RasterizerState)null);
                            if (Game1.displayFarmer && Game1.player.ActiveObject != null && ((bool)((NetFieldBase<bool, NetBool>)Game1.player.ActiveObject.bigCraftable) && this.checkBigCraftableBoundariesForFrontLayer()) && Game1.currentLocation.Map.GetLayer("Front").PickTile(new Location(Game1.player.getStandingX(), Game1.player.getStandingY()), Game1.viewport.Size) == null)
                                Game1.drawPlayerHeldObject(Game1.player);
                            else if (Game1.displayFarmer && Game1.player.ActiveObject != null && (Game1.currentLocation.Map.GetLayer("Front").PickTile(new Location((int)Game1.player.Position.X, (int)Game1.player.Position.Y - 38), Game1.viewport.Size) != null && !Game1.currentLocation.Map.GetLayer("Front").PickTile(new Location((int)Game1.player.Position.X, (int)Game1.player.Position.Y - 38), Game1.viewport.Size).TileIndexProperties.ContainsKey("FrontAlways") || Game1.currentLocation.Map.GetLayer("Front").PickTile(new Location(Game1.player.GetBoundingBox().Right, (int)Game1.player.Position.Y - 38), Game1.viewport.Size) != null && !Game1.currentLocation.Map.GetLayer("Front").PickTile(new Location(Game1.player.GetBoundingBox().Right, (int)Game1.player.Position.Y - 38), Game1.viewport.Size).TileIndexProperties.ContainsKey("FrontAlways")))
                                Game1.drawPlayerHeldObject(Game1.player);
<<<<<<< HEAD
                            }
                            label_129:
=======
>>>>>>> 6b9a61a1
                            if ((Game1.player.UsingTool || Game1.pickingTool) && Game1.player.CurrentTool != null && ((!Game1.player.CurrentTool.Name.Equals("Seeds") || Game1.pickingTool) && (Game1.currentLocation.Map.GetLayer("Front").PickTile(new Location(Game1.player.getStandingX(), (int)Game1.player.Position.Y - 38), Game1.viewport.Size) != null && Game1.currentLocation.Map.GetLayer("Front").PickTile(new Location(Game1.player.getStandingX(), Game1.player.getStandingY()), Game1.viewport.Size) == null)))
                                Game1.drawTool(Game1.player);
                            if (Game1.currentLocation.Map.GetLayer("AlwaysFront") != null)
                            {
                                Game1.mapDisplayDevice.BeginScene(Game1.spriteBatch);
                                Game1.currentLocation.Map.GetLayer("AlwaysFront").Draw(Game1.mapDisplayDevice, Game1.viewport, Location.Origin, false, 4);
                                Game1.mapDisplayDevice.EndScene();
                            }
                            if ((double)Game1.toolHold > 400.0 && Game1.player.CurrentTool.UpgradeLevel >= 1 && Game1.player.canReleaseTool)
                            {
                                Color color = Color.White;
                                switch ((int)((double)Game1.toolHold / 600.0) + 2)
                                {
                                    case 1:
                                        color = Tool.copperColor;
                                        break;
                                    case 2:
                                        color = Tool.steelColor;
                                        break;
                                    case 3:
                                        color = Tool.goldColor;
                                        break;
                                    case 4:
                                        color = Tool.iridiumColor;
                                        break;
                                }
                                Game1.spriteBatch.Draw(Game1.littleEffect, new Microsoft.Xna.Framework.Rectangle((int)Game1.player.getLocalPosition(Game1.viewport).X - 2, (int)Game1.player.getLocalPosition(Game1.viewport).Y - (Game1.player.CurrentTool.Name.Equals("Watering Can") ? 0 : 64) - 2, (int)((double)Game1.toolHold % 600.0 * 0.0799999982118607) + 4, 12), Color.Black);
                                Game1.spriteBatch.Draw(Game1.littleEffect, new Microsoft.Xna.Framework.Rectangle((int)Game1.player.getLocalPosition(Game1.viewport).X, (int)Game1.player.getLocalPosition(Game1.viewport).Y - (Game1.player.CurrentTool.Name.Equals("Watering Can") ? 0 : 64), (int)((double)Game1.toolHold % 600.0 * 0.0799999982118607), 8), color);
                            }
                            if (Game1.isDebrisWeather && Game1.currentLocation.IsOutdoors && (!(bool)((NetFieldBase<bool, NetBool>)Game1.currentLocation.ignoreDebrisWeather) && !Game1.currentLocation.Name.Equals("Desert")) && Game1.viewport.X > -10)
                            {
                                foreach (WeatherDebris weatherDebris in Game1.debrisWeather)
                                    weatherDebris.draw(Game1.spriteBatch);
                            }
                            if (Game1.farmEvent != null)
                                Game1.farmEvent.draw(Game1.spriteBatch);
                            if ((double)Game1.currentLocation.LightLevel > 0.0 && Game1.timeOfDay < 2000)
                            {
                                SpriteBatch spriteBatch = Game1.spriteBatch;
                                Texture2D fadeToBlackRect = Game1.fadeToBlackRect;
                                viewport = Game1.graphics.GraphicsDevice.Viewport;
                                Microsoft.Xna.Framework.Rectangle bounds = viewport.Bounds;
                                Color color = Color.Black * Game1.currentLocation.LightLevel;
                                spriteBatch.Draw(fadeToBlackRect, bounds, color);
                            }
                            if (Game1.screenGlow)
                            {
                                SpriteBatch spriteBatch = Game1.spriteBatch;
                                Texture2D fadeToBlackRect = Game1.fadeToBlackRect;
                                viewport = Game1.graphics.GraphicsDevice.Viewport;
                                Microsoft.Xna.Framework.Rectangle bounds = viewport.Bounds;
                                Color color = Game1.screenGlowColor * Game1.screenGlowAlpha;
                                spriteBatch.Draw(fadeToBlackRect, bounds, color);
                            }
                            Game1.currentLocation.drawAboveAlwaysFrontLayer(Game1.spriteBatch);
                            if (Game1.player.CurrentTool != null && Game1.player.CurrentTool is FishingRod && ((Game1.player.CurrentTool as FishingRod).isTimingCast || (double)(Game1.player.CurrentTool as FishingRod).castingChosenCountdown > 0.0 || ((Game1.player.CurrentTool as FishingRod).fishCaught || (Game1.player.CurrentTool as FishingRod).showingTreasure)))
                                Game1.player.CurrentTool.draw(Game1.spriteBatch);
                            if (Game1.isRaining && Game1.currentLocation.IsOutdoors && (!Game1.currentLocation.Name.Equals("Desert") && !(Game1.currentLocation is Summit)) && (!Game1.eventUp || Game1.currentLocation.isTileOnMap(new Vector2((float)(Game1.viewport.X / 64), (float)(Game1.viewport.Y / 64)))))
                            {
                                for (int index = 0; index < Game1.rainDrops.Length; ++index)
                                    Game1.spriteBatch.Draw(Game1.rainTexture, Game1.rainDrops[index].position, new Microsoft.Xna.Framework.Rectangle?(Game1.getSourceRectForStandardTileSheet(Game1.rainTexture, Game1.rainDrops[index].frame, -1, -1)), Color.White);
                            }
                            Game1.spriteBatch.End();
                            Game1.spriteBatch.Begin(SpriteSortMode.FrontToBack, BlendState.AlphaBlend, SamplerState.PointClamp, (DepthStencilState)null, (RasterizerState)null);
                            if (Game1.eventUp && Game1.currentLocation.currentEvent != null)
                            {
                                foreach (NPC actor in Game1.currentLocation.currentEvent.actors)
                                {
                                    if (actor.isEmoting)
                                    {
                                        Vector2 localPosition = actor.getLocalPosition(Game1.viewport);
                                        localPosition.Y -= 140f;
                                        if (actor.Age == 2)
                                            localPosition.Y += 32f;
                                        else if (actor.Gender == 1)
                                            localPosition.Y += 10f;
                                        Game1.spriteBatch.Draw(Game1.emoteSpriteSheet, localPosition, new Microsoft.Xna.Framework.Rectangle?(new Microsoft.Xna.Framework.Rectangle(actor.CurrentEmoteIndex * 16 % Game1.emoteSpriteSheet.Width, actor.CurrentEmoteIndex * 16 / Game1.emoteSpriteSheet.Width * 16, 16, 16)), Color.White, 0.0f, Vector2.Zero, 4f, SpriteEffects.None, (float)actor.getStandingY() / 10000f);
                                    }
                                }
                            }
                            Game1.spriteBatch.End();
                            if (Game1.drawLighting)
                            {
                                Game1.spriteBatch.Begin(SpriteSortMode.Deferred, this.lightingBlend, SamplerState.LinearClamp, (DepthStencilState)null, (RasterizerState)null);
                                Game1.spriteBatch.Draw((Texture2D)Game1.lightmap, Vector2.Zero, new Microsoft.Xna.Framework.Rectangle?(Game1.lightmap.Bounds), Color.White, 0.0f, Vector2.Zero, (float)(Game1.options.lightingQuality / 2), SpriteEffects.None, 1f);
                                if (Game1.isRaining && (bool)((NetFieldBase<bool, NetBool>)Game1.currentLocation.isOutdoors) && !(Game1.currentLocation is Desert))
                                {
                                    SpriteBatch spriteBatch = Game1.spriteBatch;
                                    Texture2D staminaRect = Game1.staminaRect;
                                    viewport = Game1.graphics.GraphicsDevice.Viewport;
                                    Microsoft.Xna.Framework.Rectangle bounds = viewport.Bounds;
                                    Color color = Color.OrangeRed * 0.45f;
                                    spriteBatch.Draw(staminaRect, bounds, color);
                                }
                                Game1.spriteBatch.End();
                            }
                            Game1.spriteBatch.Begin(SpriteSortMode.Deferred, BlendState.AlphaBlend, SamplerState.PointClamp, (DepthStencilState)null, (RasterizerState)null);
                            events.RenderedWorld.RaiseEmpty();
                            if (Game1.drawGrid)
                            {
                                int num1 = -Game1.viewport.X % 64;
                                float num2 = (float)(-Game1.viewport.Y % 64);
                                int num3 = num1;
                                while (true)
                                {
                                    int num4 = num3;
                                    viewport = Game1.graphics.GraphicsDevice.Viewport;
                                    int width = viewport.Width;
                                    if (num4 < width)
                                    {
                                        SpriteBatch spriteBatch = Game1.spriteBatch;
                                        Texture2D staminaRect = Game1.staminaRect;
                                        int x = num3;
                                        int y = (int)num2;
                                        viewport = Game1.graphics.GraphicsDevice.Viewport;
                                        int height = viewport.Height;
                                        Microsoft.Xna.Framework.Rectangle destinationRectangle = new Microsoft.Xna.Framework.Rectangle(x, y, 1, height);
                                        Color color = Color.Red * 0.5f;
                                        spriteBatch.Draw(staminaRect, destinationRectangle, color);
                                        num3 += 64;
                                    }
                                    else
                                        break;
                                }
                                float num5 = num2;
                                while (true)
                                {
                                    double num4 = (double)num5;
                                    viewport = Game1.graphics.GraphicsDevice.Viewport;
                                    double height = (double)viewport.Height;
                                    if (num4 < height)
                                    {
                                        SpriteBatch spriteBatch = Game1.spriteBatch;
                                        Texture2D staminaRect = Game1.staminaRect;
                                        int x = num1;
                                        int y = (int)num5;
                                        viewport = Game1.graphics.GraphicsDevice.Viewport;
                                        int width = viewport.Width;
                                        Microsoft.Xna.Framework.Rectangle destinationRectangle = new Microsoft.Xna.Framework.Rectangle(x, y, width, 1);
                                        Color color = Color.Red * 0.5f;
                                        spriteBatch.Draw(staminaRect, destinationRectangle, color);
                                        num5 += 64f;
                                    }
                                    else
                                        break;
                                }
                            }
                            if (Game1.currentBillboard != 0)
                                this.drawBillboard();
                            if ((Game1.displayHUD || Game1.eventUp) && (Game1.currentBillboard == 0 && Game1.gameMode == (byte)3) && (!Game1.freezeControls && !Game1.panMode && !Game1.HostPaused))
                            {
                                events.RenderingHud.RaiseEmpty();
                                this.drawHUD();
                                events.RenderedHud.RaiseEmpty();
                            }
                            else if (Game1.activeClickableMenu == null)
                            {
                                FarmEvent farmEvent = Game1.farmEvent;
                            }
                            if (Game1.hudMessages.Count > 0)
                            {
                                for (int i = Game1.hudMessages.Count - 1; i >= 0; --i)
                                    Game1.hudMessages[i].draw(Game1.spriteBatch, i);
                            }
                        }
                        if (Game1.farmEvent != null)
                            Game1.farmEvent.draw(Game1.spriteBatch);
                        if (Game1.dialogueUp && !Game1.nameSelectUp && !Game1.messagePause && (Game1.activeClickableMenu == null || !(Game1.activeClickableMenu is DialogueBox)))
                            this.drawDialogueBox();
                        if (Game1.progressBar)
                        {
                            Game1.spriteBatch.Draw(Game1.fadeToBlackRect, new Microsoft.Xna.Framework.Rectangle((Game1.graphics.GraphicsDevice.Viewport.GetTitleSafeArea().Width - Game1.dialogueWidth) / 2, Game1.graphics.GraphicsDevice.Viewport.GetTitleSafeArea().Bottom - 128, Game1.dialogueWidth, 32), Color.LightGray);
                            Game1.spriteBatch.Draw(Game1.staminaRect, new Microsoft.Xna.Framework.Rectangle((Game1.graphics.GraphicsDevice.Viewport.GetTitleSafeArea().Width - Game1.dialogueWidth) / 2, Game1.graphics.GraphicsDevice.Viewport.GetTitleSafeArea().Bottom - 128, (int)((double)Game1.pauseAccumulator / (double)Game1.pauseTime * (double)Game1.dialogueWidth), 32), Color.DimGray);
                        }
                        if (Game1.eventUp && Game1.currentLocation != null && Game1.currentLocation.currentEvent != null)
                            Game1.currentLocation.currentEvent.drawAfterMap(Game1.spriteBatch);
                        if (Game1.isRaining && Game1.currentLocation != null && ((bool)((NetFieldBase<bool, NetBool>)Game1.currentLocation.isOutdoors) && !(Game1.currentLocation is Desert)))
                        {
                            SpriteBatch spriteBatch = Game1.spriteBatch;
                            Texture2D staminaRect = Game1.staminaRect;
                            viewport = Game1.graphics.GraphicsDevice.Viewport;
                            Microsoft.Xna.Framework.Rectangle bounds = viewport.Bounds;
                            Color color = Color.Blue * 0.2f;
                            spriteBatch.Draw(staminaRect, bounds, color);
                        }
                        if ((Game1.fadeToBlack || Game1.globalFade) && !Game1.menuUp && (!Game1.nameSelectUp || Game1.messagePause))
                        {
                            SpriteBatch spriteBatch = Game1.spriteBatch;
                            Texture2D fadeToBlackRect = Game1.fadeToBlackRect;
                            viewport = Game1.graphics.GraphicsDevice.Viewport;
                            Microsoft.Xna.Framework.Rectangle bounds = viewport.Bounds;
                            Color color = Color.Black * (Game1.gameMode == (byte)0 ? 1f - Game1.fadeToBlackAlpha : Game1.fadeToBlackAlpha);
                            spriteBatch.Draw(fadeToBlackRect, bounds, color);
                        }
                        else if ((double)Game1.flashAlpha > 0.0)
                        {
                            if (Game1.options.screenFlash)
                            {
                                SpriteBatch spriteBatch = Game1.spriteBatch;
                                Texture2D fadeToBlackRect = Game1.fadeToBlackRect;
                                viewport = Game1.graphics.GraphicsDevice.Viewport;
                                Microsoft.Xna.Framework.Rectangle bounds = viewport.Bounds;
                                Color color = Color.White * Math.Min(1f, Game1.flashAlpha);
                                spriteBatch.Draw(fadeToBlackRect, bounds, color);
                            }
                            Game1.flashAlpha -= 0.1f;
                        }
                        if ((Game1.messagePause || Game1.globalFade) && Game1.dialogueUp)
                            this.drawDialogueBox();
                        foreach (TemporaryAnimatedSprite overlayTempSprite in Game1.screenOverlayTempSprites)
                            overlayTempSprite.draw(Game1.spriteBatch, true, 0, 0, 1f);
                        if (Game1.debugMode)
                        {
                            StringBuilder debugStringBuilder = Game1._debugStringBuilder;
                            debugStringBuilder.Clear();
                            if (Game1.panMode)
                            {
                                debugStringBuilder.Append((Game1.getOldMouseX() + Game1.viewport.X) / 64);
                                debugStringBuilder.Append(",");
                                debugStringBuilder.Append((Game1.getOldMouseY() + Game1.viewport.Y) / 64);
                            }
                            else
                            {
                                debugStringBuilder.Append("player: ");
                                debugStringBuilder.Append(Game1.player.getStandingX() / 64);
                                debugStringBuilder.Append(", ");
                                debugStringBuilder.Append(Game1.player.getStandingY() / 64);
                            }
                            debugStringBuilder.Append(" mouseTransparency: ");
                            debugStringBuilder.Append(Game1.mouseCursorTransparency);
                            debugStringBuilder.Append(" mousePosition: ");
                            debugStringBuilder.Append(Game1.getMouseX());
                            debugStringBuilder.Append(",");
                            debugStringBuilder.Append(Game1.getMouseY());
                            debugStringBuilder.Append(Environment.NewLine);
                            debugStringBuilder.Append("debugOutput: ");
                            debugStringBuilder.Append(Game1.debugOutput);
                            Game1.spriteBatch.DrawString(Game1.smallFont, debugStringBuilder, new Vector2((float)this.GraphicsDevice.Viewport.GetTitleSafeArea().X, (float)(this.GraphicsDevice.Viewport.GetTitleSafeArea().Y + Game1.smallFont.LineSpacing * 8)), Color.Red, 0.0f, Vector2.Zero, 1f, SpriteEffects.None, 0.9999999f);
                        }
                        if (Game1.showKeyHelp)
                            Game1.spriteBatch.DrawString(Game1.smallFont, Game1.keyHelpString, new Vector2(64f, (float)(Game1.viewport.Height - 64 - (Game1.dialogueUp ? 192 + (Game1.isQuestion ? Game1.questionChoices.Count * 64 : 0) : 0)) - Game1.smallFont.MeasureString(Game1.keyHelpString).Y), Color.LightGray, 0.0f, Vector2.Zero, 1f, SpriteEffects.None, 0.9999999f);
                        if (Game1.activeClickableMenu != null)
                        {
                            try
                            {
                                events.RenderingActiveMenu.RaiseEmpty();
                                Game1.activeClickableMenu.draw(Game1.spriteBatch);
                                events.RenderedActiveMenu.RaiseEmpty();
                            }
                            catch (Exception ex)
                            {
                                this.Monitor.Log($"The {Game1.activeClickableMenu.GetType().FullName} menu crashed while drawing itself. SMAPI will force it to exit to avoid crashing the game.\n{ex.GetLogSummary()}", LogLevel.Error);
                                Game1.activeClickableMenu.exitThisMenu();
                            }
                        }
                        else if (Game1.farmEvent != null)
                            Game1.farmEvent.drawAboveEverything(Game1.spriteBatch);
                        if (Game1.emoteMenu != null)
                            Game1.emoteMenu.draw(Game1.spriteBatch);
                        if (Game1.HostPaused)
                        {
                            string s = Game1.content.LoadString("Strings\\StringsFromCSFiles:DayTimeMoneyBox.cs.10378");
                            SpriteText.drawStringWithScrollBackground(Game1.spriteBatch, s, 96, 32, "", 1f, -1);
                        }

                        events.Rendered.RaiseEmpty();
                        Game1.spriteBatch.End();
                        this.drawOverlays(Game1.spriteBatch);
                        this.renderScreenBuffer();
                    }
                }
            }
        }
<<<<<<< HEAD
=======

        /// <summary>Immediately exit the game without saving. This should only be invoked when an irrecoverable fatal error happens that risks save corruption or game-breaking bugs.</summary>
        /// <param name="message">The fatal log message.</param>
        private void ExitGameImmediately(string message)
        {
            this.Monitor.LogFatal(message);
            this.CancellationToken.Cancel();
        }
>>>>>>> 6b9a61a1
    }
}<|MERGE_RESOLUTION|>--- conflicted
+++ resolved
@@ -330,7 +330,7 @@
                 // state while mods are running their code. This is risky, because data changes can
                 // conflict (e.g. collection changed during enumeration errors) and data may change
                 // unexpectedly from one mod instruction to the next.
-                // 
+                //
                 // Therefore we can just run Game1.Update here without raising any SMAPI events. There's
                 // a small chance that the task will finish after we defer but before the game checks,
                 // which means technically events should be raised, but the effects of missing one
@@ -468,10 +468,6 @@
                 if (this.Watchers.LocaleWatcher.IsChanged)
                 {
                     this.Monitor.Log($"Context: locale set to {this.Watchers.LocaleWatcher.CurrentValue}.", LogLevel.Trace);
-<<<<<<< HEAD
-                    this.OnLocaleChanged();
-=======
->>>>>>> 6b9a61a1
 
                     this.Watchers.LocaleWatcher.Reset();
                 }
@@ -1217,11 +1213,6 @@
                                 Game1.drawPlayerHeldObject(Game1.player);
                             else if (Game1.displayFarmer && Game1.player.ActiveObject != null && (Game1.currentLocation.Map.GetLayer("Front").PickTile(new Location((int)Game1.player.Position.X, (int)Game1.player.Position.Y - 38), Game1.viewport.Size) != null && !Game1.currentLocation.Map.GetLayer("Front").PickTile(new Location((int)Game1.player.Position.X, (int)Game1.player.Position.Y - 38), Game1.viewport.Size).TileIndexProperties.ContainsKey("FrontAlways") || Game1.currentLocation.Map.GetLayer("Front").PickTile(new Location(Game1.player.GetBoundingBox().Right, (int)Game1.player.Position.Y - 38), Game1.viewport.Size) != null && !Game1.currentLocation.Map.GetLayer("Front").PickTile(new Location(Game1.player.GetBoundingBox().Right, (int)Game1.player.Position.Y - 38), Game1.viewport.Size).TileIndexProperties.ContainsKey("FrontAlways")))
                                 Game1.drawPlayerHeldObject(Game1.player);
-<<<<<<< HEAD
-                            }
-                            label_129:
-=======
->>>>>>> 6b9a61a1
                             if ((Game1.player.UsingTool || Game1.pickingTool) && Game1.player.CurrentTool != null && ((!Game1.player.CurrentTool.Name.Equals("Seeds") || Game1.pickingTool) && (Game1.currentLocation.Map.GetLayer("Front").PickTile(new Location(Game1.player.getStandingX(), (int)Game1.player.Position.Y - 38), Game1.viewport.Size) != null && Game1.currentLocation.Map.GetLayer("Front").PickTile(new Location(Game1.player.getStandingX(), Game1.player.getStandingY()), Game1.viewport.Size) == null)))
                                 Game1.drawTool(Game1.player);
                             if (Game1.currentLocation.Map.GetLayer("AlwaysFront") != null)
@@ -1495,8 +1486,6 @@
                 }
             }
         }
-<<<<<<< HEAD
-=======
 
         /// <summary>Immediately exit the game without saving. This should only be invoked when an irrecoverable fatal error happens that risks save corruption or game-breaking bugs.</summary>
         /// <param name="message">The fatal log message.</param>
@@ -1505,6 +1494,5 @@
             this.Monitor.LogFatal(message);
             this.CancellationToken.Cancel();
         }
->>>>>>> 6b9a61a1
     }
 }