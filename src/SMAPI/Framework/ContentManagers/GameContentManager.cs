using System;
using System.Collections.Generic;
using System.Globalization;
using System.Linq;
using System.Reflection;
using Microsoft.Xna.Framework.Content;
using Microsoft.Xna.Framework.Graphics;
using StardewModdingAPI.Framework.Content;
using StardewModdingAPI.Framework.Exceptions;
using StardewModdingAPI.Framework.Reflection;
using StardewModdingAPI.Framework.Utilities;
using StardewValley;
using xTile;

namespace StardewModdingAPI.Framework.ContentManagers
{
    /// <summary>A content manager which handles reading files from the game content folder with support for interception.</summary>
    internal class GameContentManager : BaseContentManager
    {
        /*********
        ** Fields
        *********/
        /// <summary>The assets currently being intercepted by <see cref="IAssetLoader"/> instances. This is used to prevent infinite loops when a loader loads a new asset.</summary>
        private readonly ContextHash<string> AssetsBeingLoaded = new ContextHash<string>();

        /// <summary>Interceptors which provide the initial versions of matching assets.</summary>
        private IList<ModLinked<IAssetLoader>> Loaders => this.Coordinator.Loaders;

        /// <summary>Interceptors which edit matching assets after they're loaded.</summary>
        private IList<ModLinked<IAssetEditor>> Editors => this.Coordinator.Editors;

        /// <summary>A lookup which indicates whether the asset is localizable (i.e. the filename contains the locale), if previously loaded.</summary>
        private readonly IDictionary<string, bool> IsLocalizableLookup;

        /// <summary>Whether the next load is the first for any game content manager.</summary>
        private static bool IsFirstLoad = true;

        /// <summary>A callback to invoke the first time *any* game content manager loads an asset.</summary>
        private readonly Action OnLoadingFirstAsset;


        /*********
        ** Public methods
        *********/
        /// <summary>Construct an instance.</summary>
        /// <param name="name">A name for the mod manager. Not guaranteed to be unique.</param>
        /// <param name="serviceProvider">The service provider to use to locate services.</param>
        /// <param name="rootDirectory">The root directory to search for content.</param>
        /// <param name="currentCulture">The current culture for which to localize content.</param>
        /// <param name="coordinator">The central coordinator which manages content managers.</param>
        /// <param name="monitor">Encapsulates monitoring and logging.</param>
        /// <param name="reflection">Simplifies access to private code.</param>
        /// <param name="onDisposing">A callback to invoke when the content manager is being disposed.</param>
        /// <param name="onLoadingFirstAsset">A callback to invoke the first time *any* game content manager loads an asset.</param>
        public GameContentManager(string name, IServiceProvider serviceProvider, string rootDirectory, CultureInfo currentCulture, ContentCoordinator coordinator, IMonitor monitor, Reflector reflection, Action<BaseContentManager> onDisposing, Action onLoadingFirstAsset)
            : base(name, serviceProvider, rootDirectory, currentCulture, coordinator, monitor, reflection, onDisposing, isNamespaced: false)
        {
            this.IsLocalizableLookup = reflection.GetField<IDictionary<string, bool>>(this, "_localizedAsset").GetValue();
            this.OnLoadingFirstAsset = onLoadingFirstAsset;
        }

        /// <summary>Load an asset that has been processed by the content pipeline.</summary>
        /// <typeparam name="T">The type of asset to load.</typeparam>
        /// <param name="assetName">The asset path relative to the loader root directory, not including the <c>.xnb</c> extension.</param>
        /// <param name="language">The language code for which to load content.</param>
        /// <param name="useCache">Whether to read/write the loaded asset to the asset cache.</param>
        public override T Load<T>(string assetName, LocalizedContentManager.LanguageCode language, bool useCache)
        {
            // raise first-load callback
            if (GameContentManager.IsFirstLoad)
            {
                GameContentManager.IsFirstLoad = false;
                this.OnLoadingFirstAsset();
            }

            // normalize asset name
            assetName = this.AssertAndNormalizeAssetName(assetName);
            if (this.TryParseExplicitLanguageAssetKey(assetName, out string newAssetName, out LanguageCode newLanguage))
                return this.Load<T>(newAssetName, newLanguage, useCache);

            // get from cache
            if (useCache && this.IsLoaded(assetName))
                return this.RawLoad<T>(assetName, language, useCache: true);

            // get managed asset
            if (this.Coordinator.TryParseManagedAssetKey(assetName, out string contentManagerID, out string relativePath))
            {
                T managedAsset = this.Coordinator.LoadManagedAsset<T>(contentManagerID, relativePath);
                this.TrackAsset(assetName, managedAsset, language, useCache);
                return managedAsset;
            }

            // load asset
            T data;
            if (this.AssetsBeingLoaded.Contains(assetName))
            {
                this.Monitor.Log($"Broke loop while loading asset '{assetName}'.", LogLevel.Warn);
                this.Monitor.Log($"Bypassing mod loaders for this asset. Stack trace:\n{Environment.StackTrace}", LogLevel.Trace);
                data = this.RawLoad<T>(assetName, language, useCache);
            }
            else
            {
                data = this.AssetsBeingLoaded.Track(assetName, () =>
                {
                    string locale = this.GetLocale(language);
                    IAssetInfo info = new AssetInfo(locale, assetName, typeof(T), this.AssertAndNormalizeAssetName);
                    IAssetData asset =
                        this.ApplyLoader<T>(info)
                        ?? new AssetDataForObject(info, this.RawLoad<T>(assetName, language, useCache), this.AssertAndNormalizeAssetName);
                    asset = this.ApplyEditors<T>(info, asset);
                    return (T)asset.Data;
                });
            }

            // update cache & return data
            this.TrackAsset(assetName, data, language, useCache);
            return data;
        }

        /// <summary>Perform any cleanup needed when the locale changes.</summary>
        public override void OnLocaleChanged()
        {
            base.OnLocaleChanged();

            // find assets for which a translatable version was loaded
            HashSet<string> removeAssetNames = new HashSet<string>(StringComparer.InvariantCultureIgnoreCase);
            foreach (string key in this.IsLocalizableLookup.Where(p => p.Value).Select(p => p.Key))
                removeAssetNames.Add(this.TryParseExplicitLanguageAssetKey(key, out string assetName, out _) ? assetName : key);

            // invalidate translatable assets
            string[] invalidated = this
                .InvalidateCache((key, type) =>
                    removeAssetNames.Contains(key)
                    || (this.TryParseExplicitLanguageAssetKey(key, out string assetName, out _) && removeAssetNames.Contains(assetName))
                )
                .Select(p => p.Key)
                .OrderBy(p => p, StringComparer.InvariantCultureIgnoreCase)
                .ToArray();
            if (invalidated.Any())
                this.Monitor.Log($"Invalidated {invalidated.Length} asset names: {string.Join(", ", invalidated)} for locale change.", LogLevel.Trace);
        }

        /// <summary>Create a new content manager for temporary use.</summary>
        public override LocalizedContentManager CreateTemporary()
        {
            return this.Coordinator.CreateGameContentManager("(temporary)");
        }


        /*********
        ** Private methods
        *********/
        /// <summary>Get whether an asset has already been loaded.</summary>
        /// <param name="normalizedAssetName">The normalized asset name.</param>
        protected override bool IsNormalizedKeyLoaded(string normalizedAssetName)
        {
            // default English
            if (this.Language == LocalizedContentManager.LanguageCode.en || this.Coordinator.IsManagedAssetKey(normalizedAssetName))
                return this.Cache.ContainsKey(normalizedAssetName);

            // translated
            string keyWithLocale = $"{normalizedAssetName}.{this.GetLocale(this.GetCurrentLanguage())}";
            if (this.IsLocalizableLookup.TryGetValue(keyWithLocale, out bool localizable))
            {
                return localizable
                    ? this.Cache.ContainsKey(keyWithLocale)
                    : this.Cache.ContainsKey(normalizedAssetName);
            }

            // not loaded yet
            return false;
        }

        /// <summary>Add tracking data to an asset and add it to the cache.</summary>
        /// <typeparam name="T">The type of asset to inject.</typeparam>
        /// <param name="assetName">The asset path relative to the loader root directory, not including the <c>.xnb</c> extension.</param>
        /// <param name="value">The asset value.</param>
        /// <param name="language">The language code for which to inject the asset.</param>
        /// <param name="useCache">Whether to save the asset to the asset cache.</param>
        protected override void TrackAsset<T>(string assetName, T value, LanguageCode language, bool useCache)
        {
            // handle explicit language in asset name
            {
                if (this.TryParseExplicitLanguageAssetKey(assetName, out string newAssetName, out LanguageCode newLanguage))
                {
                    this.TrackAsset(newAssetName, value, newLanguage, useCache);
                    return;
                }
            }

            // save to cache
            // Note: even if the asset was loaded and cached right before this method was called,
            // we need to fully re-inject it here for two reasons:
            //   1. So we can look up an asset by its base or localized key (the game/XNA logic
            //      only caches by the most specific key).
            //   2. Because a mod asset loader/editor may have changed the asset in a way that
            //      doesn't change the instance stored in the cache, e.g. using `asset.ReplaceWith`.
            if (useCache)
            {
                string keyWithLocale = $"{assetName}.{this.GetLocale(language)}";
                base.TrackAsset(assetName, value, language, useCache: true);
                if (this.Cache.ContainsKey(keyWithLocale))
                    base.TrackAsset(keyWithLocale, value, language, useCache: true);

                // track whether the injected asset is translatable for is-loaded lookups
                if (this.Cache.ContainsKey(keyWithLocale))
                {
                    this.IsLocalizableLookup[assetName] = true;
                    this.IsLocalizableLookup[keyWithLocale] = true;
                }
                else if (this.Cache.ContainsKey(assetName))
                {
                    this.IsLocalizableLookup[assetName] = false;
                    this.IsLocalizableLookup[keyWithLocale] = false;
                }
                else
                    this.Monitor.Log($"Asset '{assetName}' could not be found in the cache immediately after injection.", LogLevel.Error);
            }
        }

        /// <summary>Load an asset file directly from the underlying content manager.</summary>
        /// <typeparam name="T">The type of asset to load.</typeparam>
        /// <param name="assetName">The normalized asset key.</param>
        /// <param name="language">The language code for which to load content.</param>
        /// <param name="useCache">Whether to read/write the loaded asset to the asset cache.</param>
        /// <remarks>Derived from <see cref="LocalizedContentManager.Load{T}(string, LocalizedContentManager.LanguageCode)"/>.</remarks>
        private T RawLoad<T>(string assetName, LanguageCode language, bool useCache)
        {
            // try translated asset
            if (language != LocalizedContentManager.LanguageCode.en)
            {
                string translatedKey = $"{assetName}.{this.GetLocale(language)}";
                if (!this.IsLocalizableLookup.TryGetValue(translatedKey, out bool isTranslatable) || isTranslatable)
                {
                    try
                    {
                        T obj = base.RawLoad<T>(translatedKey, useCache);
                        this.IsLocalizableLookup[assetName] = true;
                        this.IsLocalizableLookup[translatedKey] = true;
                        return obj;
                    }
                    catch (ContentLoadException)
                    {
                        this.IsLocalizableLookup[assetName] = false;
                        this.IsLocalizableLookup[translatedKey] = false;
                    }
                }
            }

            // try base asset
            return base.RawLoad<T>(assetName, useCache);
        }

        /// <summary>Parse an asset key that contains an explicit language into its asset name and language, if applicable.</summary>
        /// <param name="rawAsset">The asset key to parse.</param>
        /// <param name="assetName">The asset name without the language code.</param>
        /// <param name="language">The language code removed from the asset name.</param>
        /// <returns>Returns whether the asset key contains an explicit language and was successfully parsed.</returns>
        private bool TryParseExplicitLanguageAssetKey(string rawAsset, out string assetName, out LanguageCode language)
        {
            if (string.IsNullOrWhiteSpace(rawAsset))
                throw new SContentLoadException("The asset key is empty.");

            // extract language code
            int splitIndex = rawAsset.LastIndexOf('.');
            if (splitIndex != -1 && this.LanguageCodes.TryGetValue(rawAsset.Substring(splitIndex + 1), out language))
            {
                assetName = rawAsset.Substring(0, splitIndex);
                return true;
            }

            // no explicit language code found
            assetName = rawAsset;
            language = this.Language;
            return false;
        }

        /// <summary>Load the initial asset from the registered <see cref="Loaders"/>.</summary>
        /// <param name="info">The basic asset metadata.</param>
        /// <returns>Returns the loaded asset metadata, or <c>null</c> if no loader matched.</returns>
        private IAssetData ApplyLoader<T>(IAssetInfo info)
        {
            // find matching loaders
            var loaders = this.Loaders
                .Where(entry =>
                {
                    try
                    {
                        return entry.Data.CanLoad<T>(info);
                    }
                    catch (Exception ex)
                    {
                        entry.Mod.LogAsMod($"Mod failed when checking whether it could load asset '{info.AssetName}', and will be ignored. Error details:\n{ex.GetLogSummary()}", LogLevel.Error);
                        return false;
                    }
                })
                .ToArray();

            // validate loaders
            if (!loaders.Any())
                return null;
            if (loaders.Length > 1)
            {
<<<<<<< HEAD
                string[] loaderNames = loaders.Select(p => p.Key.DisplayName).ToArray();
                this.Monitor.Log($"Multiple mods want to provide the '{info.AssetName}' asset ({string.Join(", ", loaderNames)}), but an asset can't be loaded multiple times. {Constants.Name} will use the default asset instead; uninstall one of the mods to fix this. (Message for modders: you should usually use {typeof(IAssetEditor)} instead to avoid conflicts.)", LogLevel.Warn);
=======
                string[] loaderNames = loaders.Select(p => p.Mod.DisplayName).ToArray();
                this.Monitor.Log($"Multiple mods want to provide the '{info.AssetName}' asset ({string.Join(", ", loaderNames)}), but an asset can't be loaded multiple times. SMAPI will use the default asset instead; uninstall one of the mods to fix this. (Message for modders: you should usually use {typeof(IAssetEditor)} instead to avoid conflicts.)", LogLevel.Warn);
>>>>>>> df6e745c
                return null;
            }

            // fetch asset from loader
            IModMetadata mod = loaders[0].Mod;
            IAssetLoader loader = loaders[0].Data;
            T data;
            try
            {
                data = loader.Load<T>(info);
                this.Monitor.Log($"{mod.DisplayName} loaded asset '{info.AssetName}'.", LogLevel.Trace);
            }
            catch (Exception ex)
            {
                mod.LogAsMod($"Mod crashed when loading asset '{info.AssetName}'. {Constants.Name} will use the default asset instead. Error details:\n{ex.GetLogSummary()}", LogLevel.Error);
                return null;
            }

            // validate asset
            if (data == null)
            {
                mod.LogAsMod($"Mod incorrectly set asset '{info.AssetName}' to a null value; ignoring override.", LogLevel.Error);
                return null;
            }

            // return matched asset
            return new AssetDataForObject(info, data, this.AssertAndNormalizeAssetName);
        }

        /// <summary>Apply any <see cref="Editors"/> to a loaded asset.</summary>
        /// <typeparam name="T">The asset type.</typeparam>
        /// <param name="info">The basic asset metadata.</param>
        /// <param name="asset">The loaded asset.</param>
        private IAssetData ApplyEditors<T>(IAssetInfo info, IAssetData asset)
        {
            IAssetData GetNewData(object data) => new AssetDataForObject(info, data, this.AssertAndNormalizeAssetName);

            // special case: if the asset was loaded with a more general type like 'object', call editors with the actual type instead.
            {
                Type actualType = asset.Data.GetType();
                Type actualOpenType = actualType.IsGenericType ? actualType.GetGenericTypeDefinition() : null;

                if (typeof(T) != actualType && (actualOpenType == typeof(Dictionary<,>) || actualOpenType == typeof(List<>) || actualType == typeof(Texture2D) || actualType == typeof(Map)))
                {
                    return (IAssetData)this.GetType()
                        .GetMethod(nameof(this.ApplyEditors), BindingFlags.NonPublic | BindingFlags.Instance)
                        .MakeGenericMethod(actualType)
                        .Invoke(this, new object[] { info, asset });
                }
            }

            // edit asset
            foreach (var entry in this.Editors)
            {
                // check for match
                IModMetadata mod = entry.Mod;
                IAssetEditor editor = entry.Data;
                try
                {
                    if (!editor.CanEdit<T>(info))
                        continue;
                }
                catch (Exception ex)
                {
                    mod.LogAsMod($"Mod crashed when checking whether it could edit asset '{info.AssetName}', and will be ignored. Error details:\n{ex.GetLogSummary()}", LogLevel.Error);
                    continue;
                }

                // try edit
                object prevAsset = asset.Data;
                try
                {
                    editor.Edit<T>(asset);
                    this.Monitor.Log($"{mod.DisplayName} edited {info.AssetName}.", LogLevel.Trace);
                }
                catch (Exception ex)
                {
                    mod.LogAsMod($"Mod crashed when editing asset '{info.AssetName}', which may cause errors in-game. Error details:\n{ex.GetLogSummary()}", LogLevel.Error);
                }

                // validate edit
                if (asset.Data == null)
                {
                    mod.LogAsMod($"Mod incorrectly set asset '{info.AssetName}' to a null value; ignoring override.", LogLevel.Warn);
                    asset = GetNewData(prevAsset);
                }
                else if (!(asset.Data is T))
                {
                    mod.LogAsMod($"Mod incorrectly set asset '{asset.AssetName}' to incompatible type '{asset.Data.GetType()}', expected '{typeof(T)}'; ignoring override.", LogLevel.Warn);
                    asset = GetNewData(prevAsset);
                }
            }

            // return result
            return asset;
        }
    }
}<|MERGE_RESOLUTION|>--- conflicted
+++ resolved
@@ -301,13 +301,8 @@
                 return null;
             if (loaders.Length > 1)
             {
-<<<<<<< HEAD
-                string[] loaderNames = loaders.Select(p => p.Key.DisplayName).ToArray();
+                string[] loaderNames = loaders.Select(p => p.Mod.DisplayName).ToArray();
                 this.Monitor.Log($"Multiple mods want to provide the '{info.AssetName}' asset ({string.Join(", ", loaderNames)}), but an asset can't be loaded multiple times. {Constants.Name} will use the default asset instead; uninstall one of the mods to fix this. (Message for modders: you should usually use {typeof(IAssetEditor)} instead to avoid conflicts.)", LogLevel.Warn);
-=======
-                string[] loaderNames = loaders.Select(p => p.Mod.DisplayName).ToArray();
-                this.Monitor.Log($"Multiple mods want to provide the '{info.AssetName}' asset ({string.Join(", ", loaderNames)}), but an asset can't be loaded multiple times. SMAPI will use the default asset instead; uninstall one of the mods to fix this. (Message for modders: you should usually use {typeof(IAssetEditor)} instead to avoid conflicts.)", LogLevel.Warn);
->>>>>>> df6e745c
                 return null;
             }
 
