using System;
using System.Collections.Generic;
using System.IO;
using System.Linq;
using StardewModdingAPI.Toolkit;
using StardewModdingAPI.Toolkit.Framework.ModData;
using StardewModdingAPI.Toolkit.Framework.ModScanning;
using StardewModdingAPI.Toolkit.Serialization.Models;
using StardewModdingAPI.Toolkit.Utilities;

namespace StardewModdingAPI.Framework.ModLoading
{
    /// <summary>Finds and processes mod metadata.</summary>
    internal class ModResolver
    {
        /*********
        ** Public methods
        *********/
        /// <summary>Get manifest metadata for each folder in the given root path.</summary>
        /// <param name="toolkit">The mod toolkit.</param>
        /// <param name="rootPath">The root path to search for mods.</param>
        /// <param name="modDatabase">Handles access to SMAPI's internal mod metadata list.</param>
        /// <returns>Returns the manifests by relative folder.</returns>
        public IEnumerable<IModMetadata> ReadManifests(ModToolkit toolkit, string rootPath, ModDatabase modDatabase)
        {
            foreach (ModFolder folder in toolkit.GetModFolders(rootPath))
            {
                Manifest manifest = folder.Manifest;

                // parse internal data record (if any)
                ModDataRecordVersionedFields dataRecord = modDatabase.Get(manifest?.UniqueID)?.GetVersionedFields(manifest);

                // apply defaults
                if (manifest != null && dataRecord != null)
                {
                    if (dataRecord.UpdateKey != null)
                        manifest.UpdateKeys = new[] { dataRecord.UpdateKey };
                }

                // build metadata
                bool shouldIgnore = folder.Type == ModType.Ignored;
                ModMetadataStatus status = folder.ManifestParseError == ModParseError.None || shouldIgnore
                    ? ModMetadataStatus.Found
                    : ModMetadataStatus.Failed;

                yield return new ModMetadata(folder.DisplayName, folder.Directory.FullName, rootPath, manifest, dataRecord, isIgnored: shouldIgnore)
                    .SetStatus(status, shouldIgnore ? "disabled by dot convention" : folder.ManifestParseErrorText);
            }
        }

        /// <summary>Validate manifest metadata.</summary>
        /// <param name="mods">The mod manifests to validate.</param>
        /// <param name="apiVersion">The current SMAPI version.</param>
        /// <param name="getUpdateUrl">Get an update URL for an update key (if valid).</param>
        public void ValidateManifests(IEnumerable<IModMetadata> mods, ISemanticVersion apiVersion, Func<string, string> getUpdateUrl)
        {
            mods = mods.ToArray();

            // validate each manifest
            foreach (IModMetadata mod in mods)
            {
                // skip if already failed
                if (mod.Status == ModMetadataStatus.Failed)
                    continue;

                // validate compatibility from internal data
                switch (mod.DataRecord?.Status)
                {
                    case ModStatus.Obsolete:
                        mod.SetStatus(ModMetadataStatus.Failed, $"it's obsolete: {mod.DataRecord.StatusReasonPhrase}");
                        continue;

                    case ModStatus.AssumeBroken:
                        {
                            // get reason
                            string reasonPhrase = mod.DataRecord.StatusReasonPhrase ?? "it's no longer compatible";

                            // get update URLs
                            List<string> updateUrls = new List<string>();
                            foreach (string key in mod.Manifest.UpdateKeys ?? new string[0])
                            {
                                string url = getUpdateUrl(key);
                                if (url != null)
                                    updateUrls.Add(url);
                            }
                            if (mod.DataRecord.AlternativeUrl != null)
                                updateUrls.Add(mod.DataRecord.AlternativeUrl);

                            // default update URL
                            updateUrls.Add("https://smapi.io/mods");

                            // build error
                            string error = $"{reasonPhrase}. Please check for a ";
                            if (mod.DataRecord.StatusUpperVersion == null || mod.Manifest.Version.Equals(mod.DataRecord.StatusUpperVersion))
                                error += "newer version";
                            else
                                error += $"version newer than {mod.DataRecord.StatusUpperVersion}";
                            error += " at " + string.Join(" or ", updateUrls);

                            mod.SetStatus(ModMetadataStatus.Failed, error);
                        }
                        continue;
                }

                // validate SMAPI version
                if (mod.Manifest.MinimumApiVersion?.IsNewerThan(apiVersion) == true)
                {
                    mod.SetStatus(ModMetadataStatus.Failed, $"it needs SMAPI {mod.Manifest.MinimumApiVersion} or later. Please update SMAPI to the latest version to use this mod.");
                    continue;
                }

                // validate DLL / content pack fields
                {
                    bool hasDll = !string.IsNullOrWhiteSpace(mod.Manifest.EntryDll);
                    bool isContentPack = mod.Manifest.ContentPackFor != null;

                    // validate field presence
                    if (!hasDll && !isContentPack)
                    {
                        mod.SetStatus(ModMetadataStatus.Failed, $"its manifest has no {nameof(IManifest.EntryDll)} or {nameof(IManifest.ContentPackFor)} field; must specify one.");
                        continue;
                    }
                    if (hasDll && isContentPack)
                    {
                        mod.SetStatus(ModMetadataStatus.Failed, $"its manifest sets both {nameof(IManifest.EntryDll)} and {nameof(IManifest.ContentPackFor)}, which are mutually exclusive.");
                        continue;
                    }

                    // validate DLL
                    if (hasDll)
                    {
                        // invalid filename format
                        if (mod.Manifest.EntryDll.Intersect(Path.GetInvalidFileNameChars()).Any())
                        {
                            mod.SetStatus(ModMetadataStatus.Failed, $"its manifest has invalid filename '{mod.Manifest.EntryDll}' for the EntryDLL field.");
                            continue;
                        }

                        // invalid path
                        if (!File.Exists(Path.Combine(mod.DirectoryPath, mod.Manifest.EntryDll)))
                        {
                            mod.SetStatus(ModMetadataStatus.Failed, $"its DLL '{mod.Manifest.EntryDll}' doesn't exist.");
                            continue;
                        }

                        // invalid capitalization
                        string actualFilename = new DirectoryInfo(mod.DirectoryPath).GetFiles(mod.Manifest.EntryDll).FirstOrDefault()?.Name;
                        if (actualFilename != mod.Manifest.EntryDll)
                        {
<<<<<<< HEAD
                            mod.SetStatus(ModMetadataStatus.Failed, $"its {nameof(IManifest.EntryDll)} value '{mod.Manifest.EntryDll}' doesn't match the actual file capitalisation '{actualFilename}'. The capitalisation must match for crossplatform compatibility.");
=======
                            mod.SetStatus(ModMetadataStatus.Failed, $"its {nameof(IManifest.EntryDll)} value '{mod.Manifest.EntryDll}' doesn't match the actual file capitalization '{actualFilename}'. The capitalization must match for crossplatform compatibility.");
>>>>>>> d9a9cef1
                            continue;
                        }
                    }

                    // validate content pack
                    else
                    {
                        // invalid content pack ID
                        if (string.IsNullOrWhiteSpace(mod.Manifest.ContentPackFor.UniqueID))
                        {
                            mod.SetStatus(ModMetadataStatus.Failed, $"its manifest declares {nameof(IManifest.ContentPackFor)} without its required {nameof(IManifestContentPackFor.UniqueID)} field.");
                            continue;
                        }
                    }
                }

                // validate required fields
                {
                    List<string> missingFields = new List<string>(3);

                    if (string.IsNullOrWhiteSpace(mod.Manifest.Name))
                        missingFields.Add(nameof(IManifest.Name));
                    if (mod.Manifest.Version == null || mod.Manifest.Version.ToString() == "0.0")
                        missingFields.Add(nameof(IManifest.Version));
                    if (string.IsNullOrWhiteSpace(mod.Manifest.UniqueID))
                        missingFields.Add(nameof(IManifest.UniqueID));

                    if (missingFields.Any())
                    {
                        mod.SetStatus(ModMetadataStatus.Failed, $"its manifest is missing required fields ({string.Join(", ", missingFields)}).");
                        continue;
                    }
                }

                // validate ID format
                if (!PathUtilities.IsSlug(mod.Manifest.UniqueID))
                    mod.SetStatus(ModMetadataStatus.Failed, "its manifest specifies an invalid ID (IDs must only contain letters, numbers, underscores, periods, or hyphens).");
            }

            // validate IDs are unique
            {
                var duplicatesByID = mods
                    .GroupBy(mod => mod.Manifest?.UniqueID?.Trim(), mod => mod, StringComparer.InvariantCultureIgnoreCase)
                    .Where(p => p.Count() > 1);
                foreach (var group in duplicatesByID)
                {
                    foreach (IModMetadata mod in group)
                    {
                        if (mod.Status == ModMetadataStatus.Failed)
                            continue; // don't replace metadata error

                        string folderList = string.Join(", ",
                            from entry in @group
                            let relativePath = entry.GetRelativePathWithRoot()
                            orderby relativePath
                            select $"{relativePath} ({entry.Manifest.Version})"
                        );
                        mod.SetStatus(ModMetadataStatus.Failed, $"you have multiple copies of this mod installed. Found in folders: {folderList}.");
                    }
                }
            }
        }

        /// <summary>Sort the given mods by the order they should be loaded.</summary>
        /// <param name="mods">The mods to process.</param>
        /// <param name="modDatabase">Handles access to SMAPI's internal mod metadata list.</param>
        public IEnumerable<IModMetadata> ProcessDependencies(IEnumerable<IModMetadata> mods, ModDatabase modDatabase)
        {
            // initialize metadata
            mods = mods.ToArray();
            var sortedMods = new Stack<IModMetadata>();
            var states = mods.ToDictionary(mod => mod, mod => ModDependencyStatus.Queued);

            // handle failed mods
            foreach (IModMetadata mod in mods.Where(m => m.Status == ModMetadataStatus.Failed))
            {
                states[mod] = ModDependencyStatus.Failed;
                sortedMods.Push(mod);
            }

            // sort mods
            foreach (IModMetadata mod in mods)
                this.ProcessDependencies(mods.ToArray(), modDatabase, mod, states, sortedMods, new List<IModMetadata>());

            return sortedMods.Reverse();
        }


        /*********
        ** Private methods
        *********/
        /// <summary>Sort a mod's dependencies by the order they should be loaded, and remove any mods that can't be loaded due to missing or conflicting dependencies.</summary>
        /// <param name="mods">The full list of mods being validated.</param>
        /// <param name="modDatabase">Handles access to SMAPI's internal mod metadata list.</param>
        /// <param name="mod">The mod whose dependencies to process.</param>
        /// <param name="states">The dependency state for each mod.</param>
        /// <param name="sortedMods">The list in which to save mods sorted by dependency order.</param>
        /// <param name="currentChain">The current change of mod dependencies.</param>
        /// <returns>Returns the mod dependency status.</returns>
        private ModDependencyStatus ProcessDependencies(IModMetadata[] mods, ModDatabase modDatabase, IModMetadata mod, IDictionary<IModMetadata, ModDependencyStatus> states, Stack<IModMetadata> sortedMods, ICollection<IModMetadata> currentChain)
        {
            // check if already visited
            switch (states[mod])
            {
                // already sorted or failed
                case ModDependencyStatus.Sorted:
                case ModDependencyStatus.Failed:
                    return states[mod];

                // dependency loop
                case ModDependencyStatus.Checking:
                    // This should never happen. The higher-level mod checks if the dependency is
                    // already being checked, so it can fail without visiting a mod twice. If this
                    // case is hit, that logic didn't catch the dependency loop for some reason.
                    throw new InvalidModStateException($"A dependency loop was not caught by the calling iteration ({string.Join(" => ", currentChain.Select(p => p.DisplayName))} => {mod.DisplayName})).");

                // not visited yet, start processing
                case ModDependencyStatus.Queued:
                    break;

                // sanity check
                default:
                    throw new InvalidModStateException($"Unknown dependency status '{states[mod]}'.");
            }

            // collect dependencies
            ModDependency[] dependencies = this.GetDependenciesFrom(mod.Manifest, mods).ToArray();

            // mark sorted if no dependencies
            if (!dependencies.Any())
            {
                sortedMods.Push(mod);
                return states[mod] = ModDependencyStatus.Sorted;
            }

            // mark failed if missing dependencies
            {
                string[] failedModNames = (
                    from entry in dependencies
                    where entry.IsRequired && entry.Mod == null
                    let displayName = modDatabase.Get(entry.ID)?.DisplayName ?? entry.ID
                    let modUrl = modDatabase.GetModPageUrlFor(entry.ID)
                    orderby displayName
                    select modUrl != null
                        ? $"{displayName}: {modUrl}"
                        : displayName
                ).ToArray();
                if (failedModNames.Any())
                {
                    sortedMods.Push(mod);
                    mod.SetStatus(ModMetadataStatus.Failed, $"it requires mods which aren't installed ({string.Join(", ", failedModNames)}).");
                    return states[mod] = ModDependencyStatus.Failed;
                }
            }

            // dependency min version not met, mark failed
            {
                string[] failedLabels =
                    (
                        from entry in dependencies
                        where entry.Mod != null && entry.MinVersion != null && entry.MinVersion.IsNewerThan(entry.Mod.Manifest.Version)
                        select $"{entry.Mod.DisplayName} (needs {entry.MinVersion} or later)"
                    )
                    .ToArray();
                if (failedLabels.Any())
                {
                    sortedMods.Push(mod);
                    mod.SetStatus(ModMetadataStatus.Failed, $"it needs newer versions of some mods: {string.Join(", ", failedLabels)}.");
                    return states[mod] = ModDependencyStatus.Failed;
                }
            }

            // process dependencies
            {
                states[mod] = ModDependencyStatus.Checking;

                // recursively sort dependencies
                foreach (var dependency in dependencies)
                {
                    IModMetadata requiredMod = dependency.Mod;
                    var subchain = new List<IModMetadata>(currentChain) { mod };

                    // ignore missing optional dependency
                    if (!dependency.IsRequired && requiredMod == null)
                        continue;

                    // detect dependency loop
                    if (states[requiredMod] == ModDependencyStatus.Checking)
                    {
                        sortedMods.Push(mod);
                        mod.SetStatus(ModMetadataStatus.Failed, $"its dependencies have a circular reference: {string.Join(" => ", subchain.Select(p => p.DisplayName))} => {requiredMod.DisplayName}).");
                        return states[mod] = ModDependencyStatus.Failed;
                    }

                    // recursively process each dependency
                    var substatus = this.ProcessDependencies(mods, modDatabase, requiredMod, states, sortedMods, subchain);
                    switch (substatus)
                    {
                        // sorted successfully
                        case ModDependencyStatus.Sorted:
                        case ModDependencyStatus.Failed when !dependency.IsRequired: // ignore failed optional dependency
                            break;

                        // failed, which means this mod can't be loaded either
                        case ModDependencyStatus.Failed:
                            sortedMods.Push(mod);
                            mod.SetStatus(ModMetadataStatus.Failed, $"it needs the '{requiredMod.DisplayName}' mod, which couldn't be loaded.");
                            return states[mod] = ModDependencyStatus.Failed;

                        // unexpected status
                        case ModDependencyStatus.Queued:
                        case ModDependencyStatus.Checking:
                            throw new InvalidModStateException($"Something went wrong sorting dependencies: mod '{requiredMod.DisplayName}' unexpectedly stayed in the '{substatus}' status.");

                        // sanity check
                        default:
                            throw new InvalidModStateException($"Unknown dependency status '{states[mod]}'.");
                    }
                }

                // all requirements sorted successfully
                sortedMods.Push(mod);
                return states[mod] = ModDependencyStatus.Sorted;
            }
        }

        /// <summary>Get all mod folders in a root folder, passing through empty folders as needed.</summary>
        /// <param name="rootPath">The root folder path to search.</param>
        private IEnumerable<DirectoryInfo> GetModFolders(string rootPath)
        {
            foreach (string modRootPath in Directory.GetDirectories(rootPath))
            {
                DirectoryInfo directory = new DirectoryInfo(modRootPath);

                // if a folder only contains another folder, check the inner folder instead
                while (!directory.GetFiles().Any() && directory.GetDirectories().Length == 1)
                    directory = directory.GetDirectories().First();

                yield return directory;
            }
        }

        /// <summary>Get the dependencies declared in a manifest.</summary>
        /// <param name="manifest">The mod manifest.</param>
        /// <param name="loadedMods">The loaded mods.</param>
        private IEnumerable<ModDependency> GetDependenciesFrom(IManifest manifest, IModMetadata[] loadedMods)
        {
            IModMetadata FindMod(string id) => loadedMods.FirstOrDefault(m => m.HasID(id));

            // yield dependencies
            if (manifest.Dependencies != null)
            {
                foreach (var entry in manifest.Dependencies)
                    yield return new ModDependency(entry.UniqueID, entry.MinimumVersion, FindMod(entry.UniqueID), entry.IsRequired);
            }

            // yield content pack parent
            if (manifest.ContentPackFor != null)
                yield return new ModDependency(manifest.ContentPackFor.UniqueID, manifest.ContentPackFor.MinimumVersion, FindMod(manifest.ContentPackFor.UniqueID), isRequired: true);
        }


        /*********
        ** Private models
        *********/
        /// <summary>Represents a dependency from one mod to another.</summary>
        private readonly struct ModDependency
        {
            /*********
            ** Accessors
            *********/
            /// <summary>The unique ID of the required mod.</summary>
            public string ID { get; }

            /// <summary>The minimum required version (if any).</summary>
            public ISemanticVersion MinVersion { get; }

            /// <summary>Whether the mod shouldn't be loaded if the dependency isn't available.</summary>
            public bool IsRequired { get; }

            /// <summary>The loaded mod that fulfills the dependency (if available).</summary>
            public IModMetadata Mod { get; }


            /*********
            ** Public methods
            *********/
            /// <summary>Construct an instance.</summary>
            /// <param name="id">The unique ID of the required mod.</param>
            /// <param name="minVersion">The minimum required version (if any).</param>
            /// <param name="mod">The loaded mod that fulfills the dependency (if available).</param>
            /// <param name="isRequired">Whether the mod shouldn't be loaded if the dependency isn't available.</param>
            public ModDependency(string id, ISemanticVersion minVersion, IModMetadata mod, bool isRequired)
            {
                this.ID = id;
                this.MinVersion = minVersion;
                this.Mod = mod;
                this.IsRequired = isRequired;
            }
        }
    }
}<|MERGE_RESOLUTION|>--- conflicted
+++ resolved
@@ -147,11 +147,7 @@
                         string actualFilename = new DirectoryInfo(mod.DirectoryPath).GetFiles(mod.Manifest.EntryDll).FirstOrDefault()?.Name;
                         if (actualFilename != mod.Manifest.EntryDll)
                         {
-<<<<<<< HEAD
-                            mod.SetStatus(ModMetadataStatus.Failed, $"its {nameof(IManifest.EntryDll)} value '{mod.Manifest.EntryDll}' doesn't match the actual file capitalisation '{actualFilename}'. The capitalisation must match for crossplatform compatibility.");
-=======
                             mod.SetStatus(ModMetadataStatus.Failed, $"its {nameof(IManifest.EntryDll)} value '{mod.Manifest.EntryDll}' doesn't match the actual file capitalization '{actualFilename}'. The capitalization must match for crossplatform compatibility.");
->>>>>>> d9a9cef1
                             continue;
                         }
                     }
