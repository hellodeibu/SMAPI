--- conflicted
+++ resolved
@@ -27,21 +27,13 @@
             // object.getDescription
             harmony.Patch(
                 original: AccessTools.Method(typeof(SObject), nameof(SObject.getDescription)),
-<<<<<<< HEAD
-                prefix: new HarmonyMethod(AccessTools.Method(this.GetType(), nameof(ObjectErrorPatch.Object_GetDescription_Prefix)))
-=======
                 prefix: new HarmonyMethod(this.GetType(), nameof(ObjectErrorPatch.Object_GetDescription_Prefix))
->>>>>>> 6b9a61a1
             );
 
             // IClickableMenu.drawToolTip
             harmony.Patch(
                 original: AccessTools.Method(typeof(IClickableMenu), nameof(IClickableMenu.drawToolTip)),
-<<<<<<< HEAD
-                prefix: new HarmonyMethod(AccessTools.Method(this.GetType(), nameof(ObjectErrorPatch.IClickableMenu_DrawTooltip_Prefix)))
-=======
                 prefix: new HarmonyMethod(this.GetType(), nameof(ObjectErrorPatch.IClickableMenu_DrawTooltip_Prefix))
->>>>>>> 6b9a61a1
             );
         }
 
