<?xml version="1.0" encoding="utf-8"?>
<package xmlns="http://schemas.microsoft.com/packaging/2013/05/nuspec.xsd">
  <metadata>
    <id>Pathoschild.Stardew.ModBuildConfig</id>
<<<<<<< HEAD
    <version>2.2.1</version>
=======
    <version>3.0.0-alpha.20190426</version>
>>>>>>> 6b9a61a1
    <title>Build package for SMAPI mods</title>
    <authors>Pathoschild</authors>
    <owners>Pathoschild</owners>
    <requireLicenseAcceptance>false</requireLicenseAcceptance>
    <license type="expression">MIT</license>
    <repository type="git" url="https://github.com/Pathoschild/SMAPI" />
    <projectUrl>https://github.com/Pathoschild/SMAPI/blob/develop/docs/mod-build-config.md#readme</projectUrl>
    <iconUrl>https://raw.githubusercontent.com/Pathoschild/SMAPI/develop/src/SMAPI.ModBuildConfig/assets/nuget-icon.png</iconUrl>
    <description>Automates the build configuration for crossplatform Stardew Valley SMAPI mods. For SMAPI 2.11 or later.</description>
    <releaseNotes>
<<<<<<< HEAD
      2.2.1:
      - Dropped support for very old versions of SMAPI and Visual Studio.
      - Fixed `Newtonsoft.Json.pdb` included in release zips when Json.NET is referenced directly.
=======
      3.0.0:
      - Updated for SMAPI 3.0 and Stardew Valley 1.4.
      - If the project contains an `assets` folder, its contents are now included in the mod automatically.
      - Fixed `Newtonsoft.Json.pdb` included in release zips when Json.NET is referenced directly.
      - Fixed `&lt;IgnoreModFilePatterns&gt;` not working for `i18n` files.
      - Dropped support for older versions of SMAPI and Visual Studio.
>>>>>>> 6b9a61a1
    </releaseNotes>
  </metadata>
</package><|MERGE_RESOLUTION|>--- conflicted
+++ resolved
@@ -2,11 +2,7 @@
 <package xmlns="http://schemas.microsoft.com/packaging/2013/05/nuspec.xsd">
   <metadata>
     <id>Pathoschild.Stardew.ModBuildConfig</id>
-<<<<<<< HEAD
-    <version>2.2.1</version>
-=======
     <version>3.0.0-alpha.20190426</version>
->>>>>>> 6b9a61a1
     <title>Build package for SMAPI mods</title>
     <authors>Pathoschild</authors>
     <owners>Pathoschild</owners>
@@ -17,18 +13,12 @@
     <iconUrl>https://raw.githubusercontent.com/Pathoschild/SMAPI/develop/src/SMAPI.ModBuildConfig/assets/nuget-icon.png</iconUrl>
     <description>Automates the build configuration for crossplatform Stardew Valley SMAPI mods. For SMAPI 2.11 or later.</description>
     <releaseNotes>
-<<<<<<< HEAD
-      2.2.1:
-      - Dropped support for very old versions of SMAPI and Visual Studio.
-      - Fixed `Newtonsoft.Json.pdb` included in release zips when Json.NET is referenced directly.
-=======
       3.0.0:
       - Updated for SMAPI 3.0 and Stardew Valley 1.4.
       - If the project contains an `assets` folder, its contents are now included in the mod automatically.
       - Fixed `Newtonsoft.Json.pdb` included in release zips when Json.NET is referenced directly.
       - Fixed `&lt;IgnoreModFilePatterns&gt;` not working for `i18n` files.
       - Dropped support for older versions of SMAPI and Visual Studio.
->>>>>>> 6b9a61a1
     </releaseNotes>
   </metadata>
 </package>