--- conflicted
+++ resolved
@@ -30,11 +30,7 @@
 {
     @if (Model.IsStale)
     {
-<<<<<<< HEAD
-        <div class="error">Showing data from @(Math.Round((DateTimeOffset.UtcNow - Model.LastUpdated).TotalMinutes)) minutes ago. (Couldn't fetch newer data; the wiki API may be offline.)</div>
-=======
         <div class="error">Showing data from @staleAge.Humanize(maxUnit: TimeUnit.Hour, minUnit: TimeUnit.Minute) ago. (Couldn't fetch newer data; the wiki API may be offline.)</div>
->>>>>>> d9a9cef1
     }
 
     <div id="app">
