--- conflicted
+++ resolved
@@ -95,45 +95,22 @@
     </li>
     <li>
         <a href="https://ko-fi.com/pathoschild" class="donate-button">
-<<<<<<< HEAD
-            <img src="Content/images/ko-fi.png"/> Buy me a coffee
-=======
             <img src="Content/images/ko-fi.png" /> Buy me a coffee
->>>>>>> d9a9cef1
         </a>
     </li>
     <li>
         <a href="https://www.paypal.me/pathoschild" class="donate-button">
-<<<<<<< HEAD
-            <img src="Content/images/paypal.png"/> Donate via PayPal
-=======
             <img src="Content/images/paypal.png" /> Donate via PayPal
->>>>>>> d9a9cef1
         </a>
     </li>
 </ul>
 
-<<<<<<< HEAD
-<p>
-    Special thanks to
-    <a href="https://www.nexusmods.com/stardewvalley/users/31393530">ChefRude</a>,
-    <a href="https://github.com/dittusch">dittusch</a>,
-    hawkfalcon,
-    <a href="https://twitter.com/iKeychain">iKeychain</a>,
-    jwdred,
-    <a href="https://www.nexusmods.com/users/12252523">Karmylla</a>,
-    Pucklynn,
-    Robby LaFarge,
-    and a few anonymous users for their ongoing support on Patreon; you're awesome!
-</p>
-=======
 @if (!string.IsNullOrWhiteSpace(Model.SupporterList))
 {
     @Html.Raw(Markdig.Markdown.ToHtml(
         $"Special thanks to {Model.SupporterList}, and a few anonymous users for their ongoing support on Patreon; you're awesome!"
     ))
 }
->>>>>>> d9a9cef1
 
 <h2 id="modcreators">For mod creators</h2>
 <ul>
