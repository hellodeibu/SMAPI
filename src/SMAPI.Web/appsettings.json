/*


  This contains the default settings for the web app. Login credentials and contextual settings are
  configured via appsettings.Development.json locally, or environment properties in AWS.


*/
{
    "Logging": {
        "IncludeScopes": false,
        "LogLevel": {
            "Default": "Warning",
            "Hangfire": "Information"
        }
    },

    "Site": {
<<<<<<< HEAD
        "RootUrl": null, // see top note
        "ModListUrl": null, // see top note
        "LogParserUrl": null, // see top note
        "BetaEnabled": null, // see top note
        "BetaBlurb": null // see top note
=======
        "BetaEnabled": false,
        "BetaBlurb": null,
        "SupporterList": null
>>>>>>> d9a9cef1
    },

    "ApiClients": {
        "UserAgent": "SMAPI/{0} (+https://smapi.io)",

<<<<<<< HEAD
        "ChucklefishBaseUrl": "https://community.playstarbound.com",
        "ChucklefishModPageUrlFormat": "resources/{0}",

        "GitHubBaseUrl": "https://api.github.com",
        "GitHubStableReleaseUrlFormat": "repos/{0}/releases/latest",
        "GitHubAnyReleaseUrlFormat": "repos/{0}/releases?per_page=2", // allow for draft release (only visible if GitHub repo is owned by same account as the update check credentials)
        "GitHubAcceptHeader": "application/vnd.github.v3+json",
        "GitHubUsername": null, // see top note
        "GitHubPassword": null, // see top note
=======
        "AzureBlobConnectionString": null,
        "AzureBlobTempContainer": "smapi-web-temp",
        "AzureBlobTempExpiryDays": 30,

        "ChucklefishBaseUrl": "https://community.playstarbound.com",
        "ChucklefishModPageUrlFormat": "resources/{0}",

        "CurseForgeBaseUrl": "https://addons-ecs.forgesvc.net/api/v2/",

        "GitHubBaseUrl": "https://api.github.com",
        "GitHubAcceptHeader": "application/vnd.github.v3+json",
        "GitHubUsername": null,
        "GitHubPassword": null,
>>>>>>> d9a9cef1

        "ModDropApiUrl": "https://www.moddrop.com/api/mods/data",
        "ModDropModPageUrl": "https://www.moddrop.com/sdv/mod/{0}",

<<<<<<< HEAD
=======
        "NexusApiKey": null,
>>>>>>> d9a9cef1
        "NexusBaseUrl": "https://www.nexusmods.com/stardewvalley/",
        "NexusModUrlFormat": "mods/{0}",
        "NexusModScrapeUrlFormat": "mods/{0}?tab=files",

<<<<<<< HEAD
        "PastebinBaseUrl": "https://pastebin.com/",
        "PastebinUserKey": null, // see top note
        "PastebinDevKey": null // see top note
    },

    "MongoDB": {
        "Host": null, // see top note
        "Username": null, // see top note
        "Password": null, // see top note
        "Database": null // see top note
=======
        "PastebinBaseUrl": "https://pastebin.com/"
    },

    "MongoDB": {
        "ConnectionString": null,
        "Database": "smapi"
>>>>>>> d9a9cef1
    },

    "ModCompatibilityList": {
        "StaleMinutes": 15
    },

    "BackgroundServices": {
        "Enabled": true
    },

    "ModUpdateCheck": {
        "SuccessCacheMinutes": 60,
<<<<<<< HEAD
        "ErrorCacheMinutes": 5,
        "SemanticVersionRegex": "^(?>(?<major>0|[1-9]\\d*))\\.(?>(?<minor>0|[1-9]\\d*))(?>(?:\\.(?<patch>0|[1-9]\\d*))?)(?:-(?<prerelease>(?>[a-z0-9]+[\\-\\.]?)+))?$",
        "CompatibilityPageUrl": "https://mods.smapi.io"
=======
        "ErrorCacheMinutes": 5
>>>>>>> d9a9cef1
    }
}<|MERGE_RESOLUTION|>--- conflicted
+++ resolved
@@ -16,33 +16,14 @@
     },
 
     "Site": {
-<<<<<<< HEAD
-        "RootUrl": null, // see top note
-        "ModListUrl": null, // see top note
-        "LogParserUrl": null, // see top note
-        "BetaEnabled": null, // see top note
-        "BetaBlurb": null // see top note
-=======
         "BetaEnabled": false,
         "BetaBlurb": null,
         "SupporterList": null
->>>>>>> d9a9cef1
     },
 
     "ApiClients": {
         "UserAgent": "SMAPI/{0} (+https://smapi.io)",
 
-<<<<<<< HEAD
-        "ChucklefishBaseUrl": "https://community.playstarbound.com",
-        "ChucklefishModPageUrlFormat": "resources/{0}",
-
-        "GitHubBaseUrl": "https://api.github.com",
-        "GitHubStableReleaseUrlFormat": "repos/{0}/releases/latest",
-        "GitHubAnyReleaseUrlFormat": "repos/{0}/releases?per_page=2", // allow for draft release (only visible if GitHub repo is owned by same account as the update check credentials)
-        "GitHubAcceptHeader": "application/vnd.github.v3+json",
-        "GitHubUsername": null, // see top note
-        "GitHubPassword": null, // see top note
-=======
         "AzureBlobConnectionString": null,
         "AzureBlobTempContainer": "smapi-web-temp",
         "AzureBlobTempExpiryDays": 30,
@@ -56,38 +37,21 @@
         "GitHubAcceptHeader": "application/vnd.github.v3+json",
         "GitHubUsername": null,
         "GitHubPassword": null,
->>>>>>> d9a9cef1
 
         "ModDropApiUrl": "https://www.moddrop.com/api/mods/data",
         "ModDropModPageUrl": "https://www.moddrop.com/sdv/mod/{0}",
 
-<<<<<<< HEAD
-=======
         "NexusApiKey": null,
->>>>>>> d9a9cef1
         "NexusBaseUrl": "https://www.nexusmods.com/stardewvalley/",
         "NexusModUrlFormat": "mods/{0}",
         "NexusModScrapeUrlFormat": "mods/{0}?tab=files",
 
-<<<<<<< HEAD
-        "PastebinBaseUrl": "https://pastebin.com/",
-        "PastebinUserKey": null, // see top note
-        "PastebinDevKey": null // see top note
-    },
-
-    "MongoDB": {
-        "Host": null, // see top note
-        "Username": null, // see top note
-        "Password": null, // see top note
-        "Database": null // see top note
-=======
         "PastebinBaseUrl": "https://pastebin.com/"
     },
 
     "MongoDB": {
         "ConnectionString": null,
         "Database": "smapi"
->>>>>>> d9a9cef1
     },
 
     "ModCompatibilityList": {
@@ -100,12 +64,6 @@
 
     "ModUpdateCheck": {
         "SuccessCacheMinutes": 60,
-<<<<<<< HEAD
-        "ErrorCacheMinutes": 5,
-        "SemanticVersionRegex": "^(?>(?<major>0|[1-9]\\d*))\\.(?>(?<minor>0|[1-9]\\d*))(?>(?:\\.(?<patch>0|[1-9]\\d*))?)(?:-(?<prerelease>(?>[a-z0-9]+[\\-\\.]?)+))?$",
-        "CompatibilityPageUrl": "https://mods.smapi.io"
-=======
         "ErrorCacheMinutes": 5
->>>>>>> d9a9cef1
     }
 }