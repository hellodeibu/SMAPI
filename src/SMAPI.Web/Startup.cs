--- conflicted
+++ resolved
@@ -1,10 +1,7 @@
 using System;
 using System.Collections.Generic;
 using Hangfire;
-<<<<<<< HEAD
-=======
 using Hangfire.MemoryStorage;
->>>>>>> d9a9cef1
 using Hangfire.Mongo;
 using Microsoft.AspNetCore.Builder;
 using Microsoft.AspNetCore.Hosting;
@@ -12,21 +9,15 @@
 using Microsoft.AspNetCore.Routing;
 using Microsoft.Extensions.Configuration;
 using Microsoft.Extensions.DependencyInjection;
-<<<<<<< HEAD
-=======
 using Microsoft.Extensions.Options;
 using Mongo2Go;
 using MongoDB.Bson.Serialization;
->>>>>>> d9a9cef1
 using MongoDB.Driver;
 using Newtonsoft.Json;
 using StardewModdingAPI.Toolkit.Serialization;
 using StardewModdingAPI.Web.Framework;
-<<<<<<< HEAD
-=======
 using StardewModdingAPI.Web.Framework.Caching;
 using StardewModdingAPI.Web.Framework.Caching.Mods;
->>>>>>> d9a9cef1
 using StardewModdingAPI.Web.Framework.Caching.Wiki;
 using StardewModdingAPI.Web.Framework.Clients.Chucklefish;
 using StardewModdingAPI.Web.Framework.Clients.CurseForge;
@@ -72,10 +63,7 @@
         {
             // init basic services
             services
-<<<<<<< HEAD
-=======
                 .Configure<ApiClientsConfig>(this.Configuration.GetSection("ApiClients"))
->>>>>>> d9a9cef1
                 .Configure<BackgroundServicesConfig>(this.Configuration.GetSection("BackgroundServices"))
                 .Configure<ModCompatibilityListConfig>(this.Configuration.GetSection("ModCompatibilityList"))
                 .Configure<ModUpdateCheckConfig>(this.Configuration.GetSection("ModUpdateCheck"))
@@ -104,9 +92,6 @@
             }
 
             // init MongoDB
-<<<<<<< HEAD
-            services.AddSingleton<IMongoDatabase>(serv => new MongoClient(mongoConfig.GetConnectionString()).GetDatabase(mongoConfig.Database));
-=======
             services.AddSingleton<MongoDbRunner>(serv => !mongoConfig.IsConfigured()
                 ? MongoDbRunner.Start()
                 : throw new InvalidOperationException("The MongoDB connection is configured, so the local development version should not be used.")
@@ -123,7 +108,6 @@
                 return new MongoClient(connectionString).GetDatabase(mongoConfig.Database);
             });
             services.AddSingleton<IModCacheRepository>(serv => new ModCacheRepository(serv.GetRequiredService<IMongoDatabase>()));
->>>>>>> d9a9cef1
             services.AddSingleton<IWikiCacheRepository>(serv => new WikiCacheRepository(serv.GetRequiredService<IMongoDatabase>()));
 
             // init Hangfire
@@ -133,26 +117,18 @@
                     config
                         .SetDataCompatibilityLevel(CompatibilityLevel.Version_170)
                         .UseSimpleAssemblyNameTypeSerializer()
-<<<<<<< HEAD
-                        .UseRecommendedSerializerSettings()
-                        .UseMongoStorage(mongoConfig.GetConnectionString(), $"{mongoConfig.Database}-hangfire", new MongoStorageOptions
-=======
                         .UseRecommendedSerializerSettings();
 
                     if (mongoConfig.IsConfigured())
                     {
                         config.UseMongoStorage(mongoConfig.ConnectionString, $"{mongoConfig.Database}-hangfire", new MongoStorageOptions
->>>>>>> d9a9cef1
                         {
                             MigrationOptions = new MongoMigrationOptions(MongoMigrationStrategy.Drop),
                             CheckConnection = false // error on startup takes down entire process
                         });
-<<<<<<< HEAD
-=======
                     }
                     else
                         config.UseMemoryStorage();
->>>>>>> d9a9cef1
                 });
 
             // init API clients
@@ -255,12 +231,8 @@
             // shortcut redirects
             redirects.Add(new RedirectToUrlRule(@"^/3\.0\.?$", "https://stardewvalleywiki.com/Modding:Migrate_to_SMAPI_3.0"));
             redirects.Add(new RedirectToUrlRule(@"^/(?:buildmsg|package)(?:/?(.*))$", "https://github.com/Pathoschild/SMAPI/blob/develop/docs/technical/mod-package.md#$1")); // buildmsg deprecated, remove when SDV 1.4 is released
-<<<<<<< HEAD
-            redirects.Add(new RedirectToUrlRule(@"^/compat\.?$", "https://mods.smapi.io"));
-=======
             redirects.Add(new RedirectToUrlRule(@"^/community\.?$", "https://stardewvalleywiki.com/Modding:Community"));
             redirects.Add(new RedirectToUrlRule(@"^/compat\.?$", "https://smapi.io/mods"));
->>>>>>> d9a9cef1
             redirects.Add(new RedirectToUrlRule(@"^/docs\.?$", "https://stardewvalleywiki.com/Modding:Index"));
             redirects.Add(new RedirectToUrlRule(@"^/install\.?$", "https://stardewvalleywiki.com/Modding:Player_Guide/Getting_Started#Install_SMAPI"));
             redirects.Add(new RedirectToUrlRule(@"^/troubleshoot(.*)$", "https://stardewvalleywiki.com/Modding:Player_Guide/Troubleshooting$1"));
