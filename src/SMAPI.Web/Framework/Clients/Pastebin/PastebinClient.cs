using System;
<<<<<<< HEAD
using System.Linq;
using System.Net;
using System.Net.Http;
=======
using System.Net;
>>>>>>> d9a9cef1
using System.Threading.Tasks;
using Pathoschild.Http.Client;

namespace StardewModdingAPI.Web.Framework.Clients.Pastebin
{
    /// <summary>An API client for Pastebin.</summary>
    internal class PastebinClient : IPastebinClient
    {
        /*********
        ** Fields
        *********/
        /// <summary>The underlying HTTP client.</summary>
        private readonly IClient Client;


        /*********
        ** Public methods
        *********/
        /// <summary>Construct an instance.</summary>
        /// <param name="baseUrl">The base URL for the Pastebin API.</param>
        /// <param name="userAgent">The user agent for the API client.</param>
        public PastebinClient(string baseUrl, string userAgent)
        {
            this.Client = new FluentClient(baseUrl).SetUserAgent(userAgent);
        }

        /// <summary>Fetch a saved paste.</summary>
        /// <param name="id">The paste ID.</param>
        public async Task<PasteInfo> GetAsync(string id)
        {
            try
            {
                // get from API
                string content = await this.Client
                    .GetAsync($"raw/{id}")
                    .AsString();

                // handle Pastebin errors
                if (string.IsNullOrWhiteSpace(content))
                    return new PasteInfo { Error = "Received an empty response from Pastebin." };
                if (content.StartsWith("<!DOCTYPE"))
                    return new PasteInfo { Error = $"Received a captcha challenge from Pastebin. Please visit https://pastebin.com/{id} in a new window to solve it." };
                return new PasteInfo { Success = true, Content = content };
            }
            catch (ApiException ex) when (ex.Status == HttpStatusCode.NotFound)
            {
                return new PasteInfo { Error = "There's no log with that ID." };
            }
            catch (Exception ex)
            {
<<<<<<< HEAD
                return new PasteInfo { Error = ex.ToString() };
            }
        }

        /// <summary>Save a paste to Pastebin.</summary>
        /// <param name="content">The paste content.</param>
        public async Task<SavePasteResult> PostAsync(string content)
        {
            try
            {
                // validate
                if (string.IsNullOrWhiteSpace(content))
                    return new SavePasteResult { Error = "The log content can't be empty." };

                // post to API
                string response = await this.Client
                    .PostAsync("api/api_post.php")
                    .WithBody(p => p.FormUrlEncoded(new
                    {
                        api_option = "paste",
                        api_user_key = this.UserKey,
                        api_dev_key = this.DevKey,
                        api_paste_private = 1, // unlisted
                        api_paste_name = $"SMAPI log {DateTime.UtcNow:s}",
                        api_paste_expire_date = "N", // never expire
                        api_paste_code = content
                    }))
                    .AsString();

                // handle Pastebin errors
                if (string.IsNullOrWhiteSpace(response))
                    return new SavePasteResult { Error = "Received an empty response from Pastebin." };
                if (response.StartsWith("Bad API request"))
                    return new SavePasteResult { Error = response };
                if (!response.Contains("/"))
                    return new SavePasteResult { Error = $"Received an unknown response: {response}" };

                // return paste ID
                string pastebinID = response.Split("/").Last();
                return new SavePasteResult { Success = true, ID = pastebinID };
            }
            catch (Exception ex)
            {
                return new SavePasteResult { Success = false, Error = ex.ToString() };
=======
                return new PasteInfo { Error = $"Pastebin error: {ex}" };
>>>>>>> d9a9cef1
            }
        }

        /// <summary>Performs application-defined tasks associated with freeing, releasing, or resetting unmanaged resources.</summary>
        public void Dispose()
        {
            this.Client.Dispose();
        }
    }
}<|MERGE_RESOLUTION|>--- conflicted
+++ resolved
@@ -1,11 +1,5 @@
 using System;
-<<<<<<< HEAD
-using System.Linq;
 using System.Net;
-using System.Net.Http;
-=======
-using System.Net;
->>>>>>> d9a9cef1
 using System.Threading.Tasks;
 using Pathoschild.Http.Client;
 
@@ -56,54 +50,7 @@
             }
             catch (Exception ex)
             {
-<<<<<<< HEAD
-                return new PasteInfo { Error = ex.ToString() };
-            }
-        }
-
-        /// <summary>Save a paste to Pastebin.</summary>
-        /// <param name="content">The paste content.</param>
-        public async Task<SavePasteResult> PostAsync(string content)
-        {
-            try
-            {
-                // validate
-                if (string.IsNullOrWhiteSpace(content))
-                    return new SavePasteResult { Error = "The log content can't be empty." };
-
-                // post to API
-                string response = await this.Client
-                    .PostAsync("api/api_post.php")
-                    .WithBody(p => p.FormUrlEncoded(new
-                    {
-                        api_option = "paste",
-                        api_user_key = this.UserKey,
-                        api_dev_key = this.DevKey,
-                        api_paste_private = 1, // unlisted
-                        api_paste_name = $"SMAPI log {DateTime.UtcNow:s}",
-                        api_paste_expire_date = "N", // never expire
-                        api_paste_code = content
-                    }))
-                    .AsString();
-
-                // handle Pastebin errors
-                if (string.IsNullOrWhiteSpace(response))
-                    return new SavePasteResult { Error = "Received an empty response from Pastebin." };
-                if (response.StartsWith("Bad API request"))
-                    return new SavePasteResult { Error = response };
-                if (!response.Contains("/"))
-                    return new SavePasteResult { Error = $"Received an unknown response: {response}" };
-
-                // return paste ID
-                string pastebinID = response.Split("/").Last();
-                return new SavePasteResult { Success = true, ID = pastebinID };
-            }
-            catch (Exception ex)
-            {
-                return new SavePasteResult { Success = false, Error = ex.ToString() };
-=======
                 return new PasteInfo { Error = $"Pastebin error: {ex}" };
->>>>>>> d9a9cef1
             }
         }
 
