--- conflicted
+++ resolved
@@ -1,7 +1,3 @@
-<<<<<<< HEAD
-# normalise line endings
-=======
 # normalize line endings
->>>>>>> d9a9cef1
 * text=auto
 README.txt text=crlf